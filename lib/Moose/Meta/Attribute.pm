--- conflicted
+++ resolved
@@ -279,11 +279,7 @@
             }
         }
         else {
-<<<<<<< HEAD
-            confess "I do not understand this option (is => " . $options->{is} . ") on attribute ($name)"
-=======
             $class->throw_error("I do not understand this option (is => " . $options->{is} . ") on attribute ($name)", data => $options->{is});
->>>>>>> f4f808de
         }
     }
 
@@ -291,17 +287,10 @@
         if (exists $options->{does}) {
             if (eval { $options->{isa}->can('does') }) {
                 ($options->{isa}->does($options->{does}))
-<<<<<<< HEAD
-                    || confess "Cannot have an isa option and a does option if the isa does not do the does on attribute ($name)";
-            }
-            else {
-                confess "Cannot have an isa option which cannot ->does() on attribute ($name)";
-=======
                     || $class->throw_error("Cannot have an isa option and a does option if the isa does not do the does on attribute ($name)", data => $options);
             }
             else {
                 $class->throw_error("Cannot have an isa option which cannot ->does() on attribute ($name)", data => $options);
->>>>>>> f4f808de
             }
         }
 
@@ -325,37 +314,18 @@
 
     if (exists $options->{coerce} && $options->{coerce}) {
         (exists $options->{type_constraint})
-<<<<<<< HEAD
-            || confess "You cannot have coercion without specifying a type constraint on attribute ($name)";
-        confess "You cannot have a weak reference to a coerced value on attribute ($name)"
-=======
             || $class->throw_error("You cannot have coercion without specifying a type constraint on attribute ($name)", data => $options);
         $class->throw_error("You cannot have a weak reference to a coerced value on attribute ($name)", data => $options)
->>>>>>> f4f808de
             if $options->{weak_ref};
     }
 
     if (exists $options->{trigger}) {
         ('CODE' eq ref $options->{trigger})
-<<<<<<< HEAD
-            || confess "Trigger must be a CODE ref on attribute ($name)";
-=======
             || $class->throw_error("Trigger must be a CODE ref on attribute ($name)", data => $options->{trigger});
->>>>>>> f4f808de
     }
 
     if (exists $options->{auto_deref} && $options->{auto_deref}) {
         (exists $options->{type_constraint})
-<<<<<<< HEAD
-            || confess "You cannot auto-dereference without specifying a type constraint on attribute ($name)";
-        ($options->{type_constraint}->is_a_type_of('ArrayRef') ||
-         $options->{type_constraint}->is_a_type_of('HashRef'))
-            || confess "You cannot auto-dereference anything other than a ArrayRef or HashRef on attribute ($name)";
-    }
-
-    if (exists $options->{lazy_build} && $options->{lazy_build} == 1) {
-        confess("You can not use lazy_build and default for the same attribute ($name)")
-=======
             || $class->throw_error("You cannot auto-dereference without specifying a type constraint on attribute ($name)", data => $options);
         ($options->{type_constraint}->is_a_type_of('ArrayRef') ||
          $options->{type_constraint}->is_a_type_of('HashRef'))
@@ -364,7 +334,6 @@
 
     if (exists $options->{lazy_build} && $options->{lazy_build} == 1) {
         $class->throw_error("You can not use lazy_build and default for the same attribute ($name)", data => $options)
->>>>>>> f4f808de
             if exists $options->{default};
         $options->{lazy}      = 1;
         $options->{required}  = 1;
@@ -447,22 +416,14 @@
     return $instance->$builder()
         if $instance->can( $self->builder );
 
-<<<<<<< HEAD
-    confess(  blessed($instance)
-=======
     $self->throw_error(  blessed($instance)
->>>>>>> f4f808de
             . " does not support builder method '"
             . $self->builder
             . "' for attribute '"
             . $self->name
-<<<<<<< HEAD
-            . "'" );
-=======
             . "'",
             object => $instance,
      );
->>>>>>> f4f808de
 }
 
 ## Slot management
@@ -554,18 +515,6 @@
                 $value = $self->default($instance);
             } elsif ( $self->has_builder ) {
                 $value = $self->_call_builder($instance);
-<<<<<<< HEAD
-            }
-            if ($self->has_type_constraint) {
-                my $type_constraint = $self->type_constraint;
-                $value = $type_constraint->coerce($value)
-                    if ($self->should_coerce);
-                $type_constraint->check($value) 
-                  || confess "Attribute (" . $self->name
-                      . ") does not pass the type constraint because: "
-                      . $type_constraint->get_message($value);
-            }
-=======
             }
             if ($self->has_type_constraint) {
                 my $type_constraint = $self->type_constraint;
@@ -576,7 +525,6 @@
                       . ") does not pass the type constraint because: "
                       . $type_constraint->get_message($value), type_constraint => $type_constraint, data => $value);
             }
->>>>>>> f4f808de
             $self->set_initial_value($instance, $value);
         }
     }
@@ -626,7 +574,6 @@
     # return an hash of methods which we want
     # to delagate to, see that method for details
     my %handles = $self->_canonicalize_handles;
-<<<<<<< HEAD
 
     # find the accessor method for this attribute
     my $accessor = $self->_get_delegate_accessor;
@@ -638,8 +585,8 @@
         my $class_name = $associated_class->name;
         my $name = "${class_name}::${handle}";
 
-        (!$associated_class->has_method($handle))
-            || confess "You cannot overwrite a locally defined method ($handle) with a delegation";
+            (!$associated_class->has_method($handle))
+                || $self->throw_error("You cannot overwrite a locally defined method ($handle) with a delegation", method_name => $handle);
 
         # NOTE:
         # handles is not allowed to delegate
@@ -651,32 +598,6 @@
         #cluck("Not delegating method '$handle' because it is a core method") and
         next if $class_name->isa("Moose::Object") and $handle =~ /^BUILD|DEMOLISH$/ || Moose::Object->can($handle);
 
-=======
-
-    # find the accessor method for this attribute
-    my $accessor = $self->_get_delegate_accessor;
-
-    # install the delegation ...
-    my $associated_class = $self->associated_class;
-    foreach my $handle (keys %handles) {
-        my $method_to_call = $handles{$handle};
-        my $class_name = $associated_class->name;
-        my $name = "${class_name}::${handle}";
-
-            (!$associated_class->has_method($handle))
-                || $self->throw_error("You cannot overwrite a locally defined method ($handle) with a delegation", method_name => $handle);
-
-        # NOTE:
-        # handles is not allowed to delegate
-        # any of these methods, as they will
-        # override the ones in your class, which
-        # is almost certainly not what you want.
-
-        # FIXME warn when $handle was explicitly specified, but not if the source is a regex or something
-        #cluck("Not delegating method '$handle' because it is a core method") and
-        next if $class_name->isa("Moose::Object") and $handle =~ /^BUILD|DEMOLISH$/ || Moose::Object->can($handle);
-
->>>>>>> f4f808de
         if ('CODE' eq ref($method_to_call)) {
             $associated_class->add_method($handle => Class::MOP::subname($name, $method_to_call));
         }
@@ -692,18 +613,11 @@
             # in the stack trace. 
             # - SL
             $associated_class->add_method($handle => Class::MOP::subname($name, sub {
-<<<<<<< HEAD
-                my $proxy = (shift)->$accessor();
-                (defined $proxy) 
-                    || confess "Cannot delegate $handle to $method_to_call because " . 
-                               "the value of " . $self->name . " is not defined";
-=======
                 my $instance = shift;
                 my $proxy = $instance->$accessor();
                 (defined $proxy) 
                     || $self->throw_error("Cannot delegate $handle to $method_to_call because " . 
                               "the value of " . $self->name . " is not defined", method_name => $method_to_call, object => $instance);
->>>>>>> f4f808de
                 $proxy->$method_to_call(@_);
             }));
         }
