--- conflicted
+++ resolved
@@ -151,13 +151,6 @@
     default => 'Moose::Meta::Role::Application::ToInstance',
 );
 
-<<<<<<< HEAD
-$META->add_attribute(
-    'composition_class_roles',
-    reader    => 'composition_class_roles',
-    predicate => 'has_composition_class_roles',
-);
-
 # More or less copied from Moose::Meta::Class
 sub initialize {
     my $class = shift;
@@ -169,9 +162,6 @@
         @_
         );
 }
-=======
-## some things don't always fit, so they go here ...
->>>>>>> 4701ceff
 
 sub add_attribute {
     my $self = shift;
