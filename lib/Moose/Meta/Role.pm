
package Moose::Meta::Role;

use strict;
use warnings;
use metaclass;

use Scalar::Util 'blessed';

our $VERSION   = '0.57';
$VERSION = eval $VERSION;
our $AUTHORITY = 'cpan:STEVAN';

use Moose::Meta::Class;
use Moose::Meta::Role::Method;
use Moose::Meta::Role::Method::Required;

use base 'Class::MOP::Module';

## ------------------------------------------------------------------
## NOTE:
## I normally don't do this, but I am doing
## a whole bunch of meta-programmin in this
## module, so it just makes sense. For a clearer
## picture of what is going on in the next 
## several lines of code, look at the really 
## big comment at the end of this file (right
## before the POD).
## - SL
## ------------------------------------------------------------------

my $META = __PACKAGE__->meta;

## ------------------------------------------------------------------
## attributes ...

# NOTE:
# since roles are lazy, we hold all the attributes
# of the individual role in 'statis' until which
# time when it is applied to a class. This means
# keeping a lot of things in hash maps, so we are
# using a little of that meta-programmin' magic
# here an saving lots of extra typin. And since 
# many of these attributes above require similar
# functionality to support them, so we again use
# the wonders of meta-programmin' to deliver a
# very compact solution to this normally verbose
# problem.
# - SL

foreach my $action (
    {
        name        => 'excluded_roles_map',
        attr_reader => 'get_excluded_roles_map' ,
        methods     => {
            add       => 'add_excluded_roles',
            get_list  => 'get_excluded_roles_list',
            existence => 'excludes_role',
        }
    },
    {
        name        => 'required_methods',
        attr_reader => 'get_required_methods_map',
        methods     => {
            add       => 'add_required_methods',
            remove    => 'remove_required_methods',
            get_list  => 'get_required_method_list',
            existence => 'requires_method',
        }
    },  
    {
        name        => 'attribute_map',
        attr_reader => 'get_attribute_map',
        methods     => {
            get       => 'get_attribute',
            get_list  => 'get_attribute_list',
            existence => 'has_attribute',
            remove    => 'remove_attribute',
        }
    }
) {

    my $attr_reader = $action->{attr_reader};
    my $methods     = $action->{methods};

    # create the attribute
    $META->add_attribute($action->{name} => (
        reader  => $attr_reader,
        default => sub { {} }
    ));

    # create some helper methods
    $META->add_method($methods->{add} => sub {
        my ($self, @values) = @_;
        $self->$attr_reader->{$_} = undef foreach @values;
    }) if exists $methods->{add};

    $META->add_method($methods->{get_list} => sub {
        my ($self) = @_;
        keys %{$self->$attr_reader};
    }) if exists $methods->{get_list};

    $META->add_method($methods->{get} => sub {
        my ($self, $name) = @_;
        $self->$attr_reader->{$name}
    }) if exists $methods->{get};

    $META->add_method($methods->{existence} => sub {
        my ($self, $name) = @_;
        exists $self->$attr_reader->{$name} ? 1 : 0;
    }) if exists $methods->{existence};

    $META->add_method($methods->{remove} => sub {
        my ($self, @values) = @_;
        delete $self->$attr_reader->{$_} foreach @values;
    }) if exists $methods->{remove};
}

## some things don't always fit, so they go here ...

sub add_attribute {
    my $self = shift;
    my $name = shift;
    my $attr_desc;
    if (scalar @_ == 1 && ref($_[0]) eq 'HASH') {
        $attr_desc = $_[0];
    }
    else {
        $attr_desc = { @_ };
    }
    $self->get_attribute_map->{$name} = $attr_desc;
}

# DEPRECATED 
# sub _clean_up_required_methods {
#     my $self = shift;
#     foreach my $method ($self->get_required_method_list) {
#         $self->remove_required_methods($method)
#             if $self->has_method($method);
#     }
# }

## ------------------------------------------------------------------
## method modifiers

# NOTE:
# the before/around/after method modifiers are
# stored by name, but there can be many methods
# then associated with that name. So again we have
# lots of similar functionality, so we can do some
# meta-programmin' and save some time.
# - SL

foreach my $modifier_type (qw[ before around after ]) {

    my $attr_reader = "get_${modifier_type}_method_modifiers_map";
    
    # create the attribute ...
    $META->add_attribute("${modifier_type}_method_modifiers" => (
        reader  => $attr_reader,
        default => sub { {} }
    ));  

    # and some helper methods ...
    $META->add_method("get_${modifier_type}_method_modifiers" => sub {
        my ($self, $method_name) = @_;
        #return () unless exists $self->$attr_reader->{$method_name};
        @{$self->$attr_reader->{$method_name}};
    });

    $META->add_method("has_${modifier_type}_method_modifiers" => sub {
        my ($self, $method_name) = @_;
        # NOTE:
        # for now we assume that if it exists,..
        # it has at least one modifier in it
        (exists $self->$attr_reader->{$method_name}) ? 1 : 0;
    });

    $META->add_method("add_${modifier_type}_method_modifier" => sub {
        my ($self, $method_name, $method) = @_;

        $self->$attr_reader->{$method_name} = []
            unless exists $self->$attr_reader->{$method_name};

        my $modifiers = $self->$attr_reader->{$method_name};

        # NOTE:
        # check to see that we aren't adding the
        # same code twice. We err in favor of the
        # first on here, this may not be as expected
        foreach my $modifier (@{$modifiers}) {
            return if $modifier == $method;
        }

        push @{$modifiers} => $method;
    });

}

## ------------------------------------------------------------------
## override method mofidiers

$META->add_attribute('override_method_modifiers' => (
    reader  => 'get_override_method_modifiers_map',
    default => sub { {} }
));

# NOTE:
# these are a little different because there
# can only be one per name, whereas the other
# method modifiers can have multiples.
# - SL

sub add_override_method_modifier {
    my ($self, $method_name, $method) = @_;
    (!$self->has_method($method_name))
        || Moose::throw_error("Cannot add an override of method '$method_name' " .
                   "because there is a local version of '$method_name'");
    $self->get_override_method_modifiers_map->{$method_name} = $method;
}

sub has_override_method_modifier {
    my ($self, $method_name) = @_;
    # NOTE:
    # for now we assume that if it exists,..
    # it has at least one modifier in it
    (exists $self->get_override_method_modifiers_map->{$method_name}) ? 1 : 0;
}

sub get_override_method_modifier {
    my ($self, $method_name) = @_;
    $self->get_override_method_modifiers_map->{$method_name};
}

## general list accessor ...

sub get_method_modifier_list {
    my ($self, $modifier_type) = @_;
    my $accessor = "get_${modifier_type}_method_modifiers_map";
    keys %{$self->$accessor};
}

sub reset_package_cache_flag  { (shift)->{'_package_cache_flag'} = undef }
sub update_package_cache_flag {
    my $self = shift;
    $self->{'_package_cache_flag'} = Class::MOP::check_package_cache_flag($self->name);
}



## ------------------------------------------------------------------
## subroles

__PACKAGE__->meta->add_attribute('roles' => (
    reader  => 'get_roles',
    default => sub { [] }
));

sub add_role {
    my ($self, $role) = @_;
    (blessed($role) && $role->isa('Moose::Meta::Role'))
        || Moose::throw_error("Roles must be instances of Moose::Meta::Role");
    push @{$self->get_roles} => $role;
    $self->reset_package_cache_flag;
}

sub calculate_all_roles {
    my $self = shift;
    my %seen;
    grep {
        !$seen{$_->name}++
    } ($self, map {
                  $_->calculate_all_roles
              } @{ $self->get_roles });
}

sub does_role {
    my ($self, $role_name) = @_;
    (defined $role_name)
        || Moose::throw_error("You must supply a role name to look for");
    # if we are it,.. then return true
    return 1 if $role_name eq $self->name;
    # otherwise.. check our children
    foreach my $role (@{$self->get_roles}) {
        return 1 if $role->does_role($role_name);
    }
    return 0;
}

## ------------------------------------------------------------------
## methods

sub method_metaclass { 'Moose::Meta::Role::Method' }

sub get_method_map {
    my $self = shift;

    my $current = Class::MOP::check_package_cache_flag($self->name);

    if (defined $self->{'_package_cache_flag'} && $self->{'_package_cache_flag'} == $current) {
        return $self->{'methods'} ||= {};
    }

    $self->{_package_cache_flag} = $current;

    my $map  = $self->{'methods'} ||= {};

    my $role_name        = $self->name;
    my $method_metaclass = $self->method_metaclass;

    my %all_code = $self->get_all_package_symbols('CODE');

    foreach my $symbol (keys %all_code) {
        my $code = $all_code{$symbol};

        next if exists  $map->{$symbol} &&
                defined $map->{$symbol} &&
                        $map->{$symbol}->body == $code;

        my ($pkg, $name) = Class::MOP::get_code_info($code);

        if ($pkg->can('meta')
            # NOTE:
            # we don't know what ->meta we are calling
            # here, so we need to be careful cause it
            # just might blow up at us, or just complain
            # loudly (in the case of Curses.pm) so we
            # just be a little overly cautious here.
            # - SL
            && eval { no warnings; blessed($pkg->meta) } # FIXME calls meta
            && $pkg->meta->isa('Moose::Meta::Role')) {
            my $role = $pkg->meta->name;
            next unless $self->does_role($role);
        }
        else {
            # NOTE:
            # in 5.10 constant.pm the constants show up 
            # as being in the right package, but in pre-5.10
            # they show up as constant::__ANON__ so we 
            # make an exception here to be sure that things
            # work as expected in both.
            # - SL
            unless ($pkg eq 'constant' && $name eq '__ANON__') {
                next if ($pkg  || '') ne $role_name ||
                        (($name || '') ne '__ANON__' && ($pkg  || '') ne $role_name);
            }            
        }
        
        $map->{$symbol} = $method_metaclass->wrap(
            $code,
            package_name => $role_name,
            name         => $name            
        );
    }

    return $map;    
}

sub get_method { 
    my ($self, $name) = @_;
    $self->get_method_map->{$name};
}

sub has_method {
    my ($self, $name) = @_;
    exists $self->get_method_map->{$name} ? 1 : 0
}

# FIXME this is copypasated from Class::MOP::Class
# refactor to inherit from some common base
sub wrap_method_body {
    my ( $self, %args ) = @_;

    my $body = delete $args{body}; # delete is for compat

    ('CODE' eq ref($body))
<<<<<<< HEAD
        || confess "Your code block must be a CODE reference";
=======
        || Moose::throw_error("Your code block must be a CODE reference");
>>>>>>> f4f808de

    $self->method_metaclass->wrap( $body => (
        package_name => $self->name,
        %args,
    ));
}

sub add_method {
    my ($self, $method_name, $method) = @_;
    (defined $method_name && $method_name)
<<<<<<< HEAD
    || confess "You must define a method name";
=======
    || Moose::throw_error("You must define a method name");
>>>>>>> f4f808de

    my $body;
    if (blessed($method)) {
        $body = $method->body;
        if ($method->package_name ne $self->name &&
            $method->name         ne $method_name) {
            warn "Hello there, got something for you."
            . " Method says " . $method->package_name . " " . $method->name
            . " Class says " . $self->name . " " . $method_name;
            $method = $method->clone(
                package_name => $self->name,
                name         => $method_name
            ) if $method->can('clone');
        }
    }
    else {
        $body = $method;
        $method = $self->wrap_method_body( body => $body, name => $method_name );
    }

    $method->attach_to_class($self);

    $self->get_method_map->{$method_name} = $method;

    my $full_method_name = ($self->name . '::' . $method_name);
    $self->add_package_symbol(
        { sigil => '&', type => 'CODE', name => $method_name },
        Class::MOP::subname($full_method_name => $body)
    );

    $self->update_package_cache_flag; # still valid, since we just added the method to the map, and if it was invalid before that then get_method_map updated it
}

sub find_method_by_name { (shift)->get_method(@_) }

sub get_method_list {
    my $self = shift;
    grep { !/^meta$/ } keys %{$self->get_method_map};
}

sub alias_method {
    my ($self, $method_name, $method) = @_;
    (defined $method_name && $method_name)
        || Moose::throw_error("You must define a method name");

    my $body = (blessed($method) ? $method->body : $method);
    ('CODE' eq ref($body))
        || Moose::throw_error("Your code block must be a CODE reference");

    $self->add_package_symbol(
        { sigil => '&', type => 'CODE', name => $method_name },
        $body
    );
}

## ------------------------------------------------------------------
## role construction
## ------------------------------------------------------------------

sub apply {
    my ($self, $other, @args) = @_;

    (blessed($other))
        || Moose::throw_error("You must pass in an blessed instance");
        
    if ($other->isa('Moose::Meta::Role')) {
        require Moose::Meta::Role::Application::ToRole;
        return Moose::Meta::Role::Application::ToRole->new(@args)->apply($self, $other);
    }
    elsif ($other->isa('Moose::Meta::Class')) {
        require Moose::Meta::Role::Application::ToClass;
        return Moose::Meta::Role::Application::ToClass->new(@args)->apply($self, $other);
    }  
    else {
        require Moose::Meta::Role::Application::ToInstance;
        return Moose::Meta::Role::Application::ToInstance->new(@args)->apply($self, $other);        
    }  
}

sub combine {
    my ($class, @role_specs) = @_;
    
    require Moose::Meta::Role::Application::RoleSummation;
    require Moose::Meta::Role::Composite;  
    
    my (@roles, %role_params);
    while (@role_specs) {
        my ($role, $params) = @{ splice @role_specs, 0, 1 };
        push @roles => $role->meta;
        next unless defined $params;
        $role_params{$role} = $params; 
    }
    
    my $c = Moose::Meta::Role::Composite->new(roles => \@roles);
    Moose::Meta::Role::Application::RoleSummation->new(
        role_params => \%role_params
    )->apply($c);
    
    return $c;
}

#####################################################################
## NOTE:
## This is Moose::Meta::Role as defined by Moose (plus the use of 
## MooseX::AttributeHelpers module). It is here as a reference to 
## make it easier to see what is happening above with all the meta
## programming. - SL
#####################################################################
#
# has 'roles' => (
#     metaclass => 'Collection::Array',
#     reader    => 'get_roles',
#     isa       => 'ArrayRef[Moose::Meta::Roles]',
#     default   => sub { [] },
#     provides  => {
#         'push' => 'add_role',
#     }
# );
# 
# has 'excluded_roles_map' => (
#     metaclass => 'Collection::Hash',
#     reader    => 'get_excluded_roles_map',
#     isa       => 'HashRef[Str]',
#     provides  => {
#         # Not exactly set, cause it sets multiple
#         'set'    => 'add_excluded_roles',
#         'keys'   => 'get_excluded_roles_list',
#         'exists' => 'excludes_role',
#     }
# );
# 
# has 'attribute_map' => (
#     metaclass => 'Collection::Hash',
#     reader    => 'get_attribute_map',
#     isa       => 'HashRef[Str]',    
#     provides => {
#         # 'set'  => 'add_attribute' # has some special crap in it
#         'get'    => 'get_attribute',
#         'keys'   => 'get_attribute_list',
#         'exists' => 'has_attribute',
#         # Not exactly delete, cause it sets multiple
#         'delete' => 'remove_attribute',    
#     }
# );
# 
# has 'required_methods' => (
#     metaclass => 'Collection::Hash',
#     reader    => 'get_required_methods_map',
#     isa       => 'HashRef[Str]',
#     provides  => {    
#         # not exactly set, or delete since it works for multiple 
#         'set'    => 'add_required_methods',
#         'delete' => 'remove_required_methods',
#         'keys'   => 'get_required_method_list',
#         'exists' => 'requires_method',    
#     }
# );
# 
# # the before, around and after modifiers are 
# # HASH keyed by method-name, with ARRAY of 
# # CODE refs to apply in that order
# 
# has 'before_method_modifiers' => (
#     metaclass => 'Collection::Hash',    
#     reader    => 'get_before_method_modifiers_map',
#     isa       => 'HashRef[ArrayRef[CodeRef]]',
#     provides  => {
#         'keys'   => 'get_before_method_modifiers',
#         'exists' => 'has_before_method_modifiers',   
#         # This actually makes sure there is an 
#         # ARRAY at the given key, and pushed onto
#         # it. It also checks for duplicates as well
#         # 'add'  => 'add_before_method_modifier'     
#     }    
# );
# 
# has 'after_method_modifiers' => (
#     metaclass => 'Collection::Hash',    
#     reader    =>'get_after_method_modifiers_map',
#     isa       => 'HashRef[ArrayRef[CodeRef]]',
#     provides  => {
#         'keys'   => 'get_after_method_modifiers',
#         'exists' => 'has_after_method_modifiers', 
#         # This actually makes sure there is an 
#         # ARRAY at the given key, and pushed onto
#         # it. It also checks for duplicates as well          
#         # 'add'  => 'add_after_method_modifier'     
#     }    
# );
#     
# has 'around_method_modifiers' => (
#     metaclass => 'Collection::Hash',    
#     reader    =>'get_around_method_modifiers_map',
#     isa       => 'HashRef[ArrayRef[CodeRef]]',
#     provides  => {
#         'keys'   => 'get_around_method_modifiers',
#         'exists' => 'has_around_method_modifiers',   
#         # This actually makes sure there is an 
#         # ARRAY at the given key, and pushed onto
#         # it. It also checks for duplicates as well        
#         # 'add'  => 'add_around_method_modifier'     
#     }    
# );
# 
# # override is similar to the other modifiers
# # except that it is not an ARRAY of code refs
# # but instead just a single name->code mapping
#     
# has 'override_method_modifiers' => (
#     metaclass => 'Collection::Hash',    
#     reader    =>'get_override_method_modifiers_map',
#     isa       => 'HashRef[CodeRef]',   
#     provides  => {
#         'keys'   => 'get_override_method_modifier',
#         'exists' => 'has_override_method_modifier',   
#         'add'    => 'add_override_method_modifier', # checks for local method ..     
#     }
# );
#     
#####################################################################


1;

__END__

=pod

=head1 NAME

Moose::Meta::Role - The Moose Role metaclass

=head1 DESCRIPTION

Please see L<Moose::Role> for more information about roles.
For the most part, this has no user-serviceable parts inside
this module. It's API is still subject to some change (although
probably not that much really).

=head1 METHODS

=over 4

=item B<meta>

=item B<new>

=item B<apply>

=item B<apply_to_metaclass_instance>

=item B<combine>

=back

=over 4

=item B<name>

=item B<version>

=item B<role_meta>

=back

=over 4

=item B<get_roles>

=item B<add_role>

=item B<does_role>

=back

=over 4

=item B<add_excluded_roles>

=item B<excludes_role>

=item B<get_excluded_roles_list>

=item B<get_excluded_roles_map>

=item B<calculate_all_roles>

=back

=over 4

=item B<method_metaclass>

=item B<find_method_by_name>

=item B<get_method>

=item B<has_method>

=item B<add_method>

=item B<wrap_method_body>

=item B<alias_method>

=item B<get_method_list>

=item B<get_method_map>

=item B<update_package_cache_flag>

=item B<reset_package_cache_flag>

=back

=over 4

=item B<add_attribute>

=item B<has_attribute>

=item B<get_attribute>

=item B<get_attribute_list>

=item B<get_attribute_map>

=item B<remove_attribute>

=back

=over 4

=item B<add_required_methods>

=item B<remove_required_methods>

=item B<get_required_method_list>

=item B<get_required_methods_map>

=item B<requires_method>

=back

=over 4

=item B<add_after_method_modifier>

=item B<add_around_method_modifier>

=item B<add_before_method_modifier>

=item B<add_override_method_modifier>

=over 4

=back

=item B<has_after_method_modifiers>

=item B<has_around_method_modifiers>

=item B<has_before_method_modifiers>

=item B<has_override_method_modifier>

=over 4

=back

=item B<get_after_method_modifiers>

=item B<get_around_method_modifiers>

=item B<get_before_method_modifiers>

=item B<get_method_modifier_list>

=over 4

=back

=item B<get_override_method_modifier>

=item B<get_after_method_modifiers_map>

=item B<get_around_method_modifiers_map>

=item B<get_before_method_modifiers_map>

=item B<get_override_method_modifiers_map>

=back

=head1 BUGS

All complex software has bugs lurking in it, and this module is no
exception. If you find a bug please either email me, or add the bug
to cpan-RT.

=head1 AUTHOR

Stevan Little E<lt>stevan@iinteractive.comE<gt>

=head1 COPYRIGHT AND LICENSE

Copyright 2006-2008 by Infinity Interactive, Inc.

L<http://www.iinteractive.com>

This library is free software; you can redistribute it and/or modify
it under the same terms as Perl itself.

=cut<|MERGE_RESOLUTION|>--- conflicted
+++ resolved
@@ -374,11 +374,7 @@
     my $body = delete $args{body}; # delete is for compat
 
     ('CODE' eq ref($body))
-<<<<<<< HEAD
-        || confess "Your code block must be a CODE reference";
-=======
         || Moose::throw_error("Your code block must be a CODE reference");
->>>>>>> f4f808de
 
     $self->method_metaclass->wrap( $body => (
         package_name => $self->name,
@@ -389,11 +385,7 @@
 sub add_method {
     my ($self, $method_name, $method) = @_;
     (defined $method_name && $method_name)
-<<<<<<< HEAD
-    || confess "You must define a method name";
-=======
     || Moose::throw_error("You must define a method name");
->>>>>>> f4f808de
 
     my $body;
     if (blessed($method)) {
