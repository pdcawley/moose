--- conflicted
+++ resolved
@@ -4,11 +4,6 @@
 use strict;
 use warnings;
 
-<<<<<<< HEAD
-use Carp 'confess';
-
-=======
->>>>>>> f4f808de
 our $VERSION   = '0.57';
 $VERSION = eval $VERSION;
 our $AUTHORITY = 'cpan:STEVAN';
@@ -93,11 +88,7 @@
 
     $self->_eval_code('sub {'
     . $self->_inline_pre_body(@_)
-<<<<<<< HEAD
-    . 'confess "Cannot assign a value to a read-only accessor" if @_ > 1;'
-=======
     . $self->_inline_throw_error('"Cannot assign a value to a read-only accessor"', 'data => \@_') . ' if @_ > 1;'
->>>>>>> f4f808de
     . $self->_inline_check_lazy($inv)
     . $self->_inline_post_body(@_)
     . 'return ' . $self->_inline_auto_deref( $slot_access ) . ';'
@@ -172,13 +163,8 @@
                 $code .= '    my $default;'."\n".
                          '    if(my $builder = '.$instance.'->can($attr->builder)){ '."\n".
                          '        $default = '.$instance.'->$builder; '. "\n    } else {\n" .
-<<<<<<< HEAD
-                         '        confess((Scalar::Util::blessed('.$instance.') || '.$instance.')." does not support builder method '.
-                         '\'".$attr->builder."\' for attribute \'" . $attr->name . "\'");'. "\n    }";
-=======
                          '        ' . $self->_inline_throw_error(q{sprintf "%s does not support builder method '%s' for attribute '%s'", ref(} . $instance . ') || '.$instance.', $attr->builder, $attr->name') .
                          ';'. "\n    }";
->>>>>>> f4f808de
             }
             $code .= '    $default = $type_constraint_obj->coerce($default);'."\n"  if $attr->should_coerce;
             $code .= '    ($type_constraint->($default))' .
@@ -198,15 +184,9 @@
         elsif ($attr->has_builder) {
             $code .= '    if (my $builder = '.$instance.'->can($attr->builder)) { ' . "\n" 
                   .  '       ' . $self->_inline_init_slot($attr, $instance, $slot_access, ($instance . '->$builder'))           
-<<<<<<< HEAD
-                     . "\n    } else {\n" .
-                     '        confess((Scalar::Util::blessed('.$instance.') || '.$instance.')." does not support builder method '.
-                     '\'".$attr->builder."\' for attribute \'" . $attr->name . "\'");'. "\n    }";
-=======
                   .  "\n    } else {\n"
                   .  '        ' . $self->_inline_throw_error(q{sprintf "%s does not support builder method '%s' for attribute '%s'", ref(} . $instance . ') || '.$instance.', $attr->builder, $attr->name')
                   .  ';'. "\n    }";
->>>>>>> f4f808de
         } 
         else {
             $code .= '    ' . $self->_inline_init_slot($attr, $instance, $slot_access, 'undef') . "\n";
