
package Moose::Meta::Method::Constructor;

use strict;
use warnings;

use Scalar::Util 'blessed', 'weaken', 'looks_like_number';

our $VERSION   = '0.57';
our $AUTHORITY = 'cpan:STEVAN';

use base 'Moose::Meta::Method',
         'Class::MOP::Method::Generated';

sub new {
    my $class   = shift;
    my %options = @_;

    my $meta = $options{metaclass};

    (ref $options{options} eq 'HASH')
        || $class->throw_error("You must pass a hash of options", data => $options{options});

    ($options{package_name} && $options{name})
        || $class->throw_error("You must supply the package_name and name parameters $Class::MOP::Method::UPGRADE_ERROR_TEXT");

    my $self = bless {
        # from our superclass
        'body'          => undef, 
        'package_name'  => $options{package_name},
        'name'          => $options{name},
        # specific to this subclass
        'options'       => $options{options},
<<<<<<< HEAD
        'meta_instance' => $options{metaclass}->get_meta_instance,
        'attributes'    => [ $options{metaclass}->compute_all_applicable_attributes ],
        # ...
        'associated_metaclass' => $options{metaclass},
=======
        'meta_instance' => $meta->get_meta_instance,
        'attributes'    => [ $meta->compute_all_applicable_attributes ],
        # ...
        'associated_metaclass' => $meta,
>>>>>>> f4f808de
    } => $class;

    # we don't want this creating
    # a cycle in the code, if not
    # needed
    weaken($self->{'associated_metaclass'});

    $self->initialize_body;

    return $self;
}

## accessors

sub options       { (shift)->{'options'}       }
sub meta_instance { (shift)->{'meta_instance'} }
sub attributes    { (shift)->{'attributes'}    }

sub associated_metaclass { (shift)->{'associated_metaclass'} }

## method

# this was changed in 0.41, but broke MooseX::Singleton, so try to catch
# any other code using the original broken spelling
sub intialize_body { Moose::throw_error("Please correct the spelling of 'intialize_body' to 'initialize_body'") }

sub initialize_body {
    my $self = shift;
    # TODO:
    # the %options should also include a both
    # a call 'initializer' and call 'SUPER::'
    # options, which should cover approx 90%
    # of the possible use cases (even if it
    # requires some adaption on the part of
    # the author, after all, nothing is free)
    my $source = 'sub {';
    $source .= "\n" . 'my $class = shift;';

    $source .= "\n" . 'return $class->Moose::Object::new(@_)';
    $source .= "\n" . '    if $class ne \'' . $self->associated_metaclass->name . '\';';

    $source .= "\n" . 'my $params = ' . $self->_generate_BUILDARGS('$class', '@_');

    $source .= ";\n" . 'my $instance = ' . $self->meta_instance->inline_create_instance('$class');

    $source .= ";\n" . (join ";\n" => map {
        $self->_generate_slot_initializer($_)
    } 0 .. (@{$self->attributes} - 1));

    $source .= ";\n" . $self->_generate_triggers();    
    $source .= ";\n" . $self->_generate_BUILDALL();

    $source .= ";\n" . 'return $instance';
    $source .= ";\n" . '}';
    warn $source if $self->options->{debug};

    my $code;
    {
        my $meta = $self; # FIXME for _inline_throw_error...

        # NOTE:
        # create the nessecary lexicals
        # to be picked up in the eval
        my $attrs = $self->attributes;

        # We need to check if the attribute ->can('type_constraint')
        # since we may be trying to immutabilize a Moose meta class,
        # which in turn has attributes which are Class::MOP::Attribute
        # objects, rather than Moose::Meta::Attribute. And 
        # Class::MOP::Attribute attributes have no type constraints.
        # However we need to make sure we leave an undef value there
        # because the inlined code is using the index of the attributes
        # to determine where to find the type constraint
        
        my @type_constraints = map { 
            $_->can('type_constraint') ? $_->type_constraint : undef
        } @$attrs;
        
        my @type_constraint_bodies = map {
            defined $_ ? $_->_compiled_type_constraint : undef;
        } @type_constraints;

        $code = eval $source;
        $self->throw_error("Could not eval the constructor :\n\n$source\n\nbecause :\n\n$@", error => $@, data => $source ) if $@;
    }
    $self->{'body'} = $code;
}

sub _generate_BUILDARGS {
    my ( $self, $class, $args ) = @_;

    my $buildargs = $self->associated_metaclass->find_method_by_name("BUILDARGS");

    if ( $args eq '@_' and ( !$buildargs or $buildargs->body == \&Moose::Object::BUILDARGS ) ) {
        return join("\n",
            'do {',
            $self->_inline_throw_error('"Single parameters to new() must be a HASH ref"', 'data => $_[0]'),
            '    if scalar @_ == 1 && defined $_[0] && ref($_[0]) ne q{HASH};',
            '(scalar @_ == 1) ? {%{$_[0]}} : {@_};',
            '}',
        );
    } else {
        return $class . "->BUILDARGS($args)";
    }
<<<<<<< HEAD
    $self->{'body'} = $code;
}

sub _generate_BUILDARGS {
    my ( $self, $class, $args ) = @_;

    my $buildargs = $self->associated_metaclass->find_method_by_name("BUILDARGS");

    if ( $args eq '@_' and ( !$buildargs or $buildargs->body == \&Moose::Object::BUILDARGS ) ) {
        return join("\n",
            'do {',
            'confess "Single parameters to new() must be a HASH ref"',
            '    if scalar @_ == 1 && defined $_[0] && ref($_[0]) ne q{HASH};',
            '(scalar @_ == 1) ? {%{$_[0]}} : {@_};',
            '}',
        );
    } else {
        return $class . "->BUILDARGS($args)";
    }
=======
>>>>>>> f4f808de
}

sub _generate_BUILDALL {
    my $self = shift;
    my @BUILD_calls;
    foreach my $method (reverse $self->associated_metaclass->find_all_methods_by_name('BUILD')) {
        push @BUILD_calls => '$instance->' . $method->{class} . '::BUILD($params)';
    }
    return join ";\n" => @BUILD_calls;
}

sub _generate_triggers {
    my $self = shift;
    my @trigger_calls;
    foreach my $i (0 .. $#{ $self->attributes }) {
        my $attr = $self->attributes->[$i];
        if ($attr->can('has_trigger') && $attr->has_trigger) {
            if (defined(my $init_arg = $attr->init_arg)) {
                push @trigger_calls => (
                    '(exists $params->{\'' . $init_arg . '\'}) && do {' . "\n    "
                    .   '$attrs->[' . $i . ']->trigger->('
                    .       '$instance, ' 
                    .        $self->meta_instance->inline_get_slot_value(
                                 '$instance',
                                 ("'" . $attr->name . "'")
                             ) 
                             . ', '
                    .        '$attrs->[' . $i . ']'
                    .   ');'
                    ."\n}"
                );
            } 
        }
    }
    return join ";\n" => @trigger_calls;    
}

sub _generate_slot_initializer {
    my $self  = shift;
    my $index = shift;

    my $attr = $self->attributes->[$index];

    my @source = ('## ' . $attr->name);

    my $is_moose = $attr->isa('Moose::Meta::Attribute'); # XXX FIXME

    if ($is_moose && defined($attr->init_arg) && $attr->is_required && !$attr->has_default && !$attr->has_builder) {
        push @source => ('(exists $params->{\'' . $attr->init_arg . '\'}) ' .
<<<<<<< HEAD
                        '|| confess "Attribute (' . $attr->name . ') is required";');
=======
                        '|| ' . $self->_inline_throw_error('"Attribute (' . $attr->name . ') is required"') .';');
>>>>>>> f4f808de
    }

    if (($attr->has_default || $attr->has_builder) && !($is_moose && $attr->is_lazy)) {

        if ( defined( my $init_arg = $attr->init_arg ) ) {
            push @source => 'if (exists $params->{\'' . $init_arg . '\'}) {';
            push @source => ('my $val = $params->{\'' . $init_arg . '\'};');
            push @source => $self->_generate_type_constraint_and_coercion($attr, $index)
                if $is_moose;
            push @source => $self->_generate_slot_assignment($attr, '$val', $index);
            push @source => "} else {";
        }
            my $default;
            if ( $attr->has_default ) {
                $default = $self->_generate_default_value($attr, $index);
            } 
            else {
               my $builder = $attr->builder;
               $default = '$instance->' . $builder;
            }
            
            push @source => '{'; # wrap this to avoid my $val overwrite warnings
            push @source => ('my $val = ' . $default . ';');
            push @source => $self->_generate_type_constraint_and_coercion($attr, $index)
                if $is_moose; 
            push @source => $self->_generate_slot_assignment($attr, '$val', $index);
            push @source => '}'; # close - wrap this to avoid my $val overrite warnings           

        push @source => "}" if defined $attr->init_arg;
    }
    elsif ( defined( my $init_arg = $attr->init_arg ) ) {
        push @source => '(exists $params->{\'' . $init_arg . '\'}) && do {';

            push @source => ('my $val = $params->{\'' . $init_arg . '\'};');
            if ($is_moose && $attr->has_type_constraint) {
                if ($attr->should_coerce && $attr->type_constraint->has_coercion) {
                    push @source => $self->_generate_type_coercion(
                        $attr, 
                        '$type_constraints[' . $index . ']', 
                        '$val', 
                        '$val'
                    );
                }
                push @source => $self->_generate_type_constraint_check(
                    $attr, 
                    '$type_constraint_bodies[' . $index . ']', 
                    '$type_constraints[' . $index . ']',                     
                    '$val'
                );
            }
            push @source => $self->_generate_slot_assignment($attr, '$val', $index);

        push @source => "}";
    }

    return join "\n" => @source;
}

sub _generate_slot_assignment {
    my ($self, $attr, $value, $index) = @_;

    my $source;
    
    if ($attr->has_initializer) {
        $source = (
            '$attrs->[' . $index . ']->set_initial_value($instance, ' . $value . ');'
        );        
    }
    else {
        $source = (
            $self->meta_instance->inline_set_slot_value(
                '$instance',
                ("'" . $attr->name . "'"),
                $value
            ) . ';'
        );        
    }
    
    my $is_moose = $attr->isa('Moose::Meta::Attribute'); # XXX FIXME        

    if ($is_moose && $attr->is_weak_ref) {
        $source .= (
            "\n" .
            $self->meta_instance->inline_weaken_slot_value(
                '$instance',
                ("'" . $attr->name . "'")
            ) .
            ' if ref ' . $value . ';'
        );
    }

    return $source;
}

sub _generate_type_constraint_and_coercion {
    my ($self, $attr, $index) = @_;
    
    return unless $attr->has_type_constraint;
    
    my @source;
    if ($attr->should_coerce && $attr->type_constraint->has_coercion) {
        push @source => $self->_generate_type_coercion(
            $attr,
            '$type_constraints[' . $index . ']',
            '$val',
            '$val'
        );
    }
    push @source => $self->_generate_type_constraint_check(
        $attr,
        ('$type_constraint_bodies[' . $index . ']'),
        ('$type_constraints[' . $index . ']'),            
        '$val'
    );
    return @source;
}

sub _generate_type_coercion {
    my ($self, $attr, $type_constraint_name, $value_name, $return_value_name) = @_;
    return ($return_value_name . ' = ' . $type_constraint_name .  '->coerce(' . $value_name . ');');
}

sub _generate_type_constraint_check {
    my ($self, $attr, $type_constraint_cv, $type_constraint_obj, $value_name) = @_;
    return (
        $self->_inline_throw_error('"Attribute (' # FIXME add 'dad'
        . $attr->name 
        . ') does not pass the type constraint because: " . ' 
        . $type_constraint_obj . '->get_message(' . $value_name . ')')
        . "\n\t unless " .  $type_constraint_cv . '->(' . $value_name . ');'
    );
}

sub _generate_default_value {
    my ($self, $attr, $index) = @_;
    # NOTE:
    # default values can either be CODE refs
    # in which case we need to call them. Or
    # they can be scalars (strings/numbers)
    # in which case we can just deal with them
    # in the code we eval.
    if ($attr->is_default_a_coderef) {
        return '$attrs->[' . $index . ']->default($instance)';
    }
    else {
        my $default = $attr->default;
        # make sure to quote strings ...
        unless (looks_like_number($default)) {
            $default = "'$default'";
        }

        return $default;
    }
}

1;

__END__

=pod

=head1 NAME

Moose::Meta::Method::Constructor - Method Meta Object for constructors

=head1 DESCRIPTION

This is a subclass of L<Class::MOP::Method> which handles
constructing an approprate Constructor methods. This is primarily
used in the making of immutable metaclasses, otherwise it is
not particularly useful.

=head1 METHODS

=over 4

=item B<new>

=item B<attributes>

=item B<meta_instance>

=item B<options>

=item B<initialize_body>

=item B<associated_metaclass>

=back

=head1 AUTHORS

Stevan Little E<lt>stevan@iinteractive.comE<gt>

=head1 COPYRIGHT AND LICENSE

Copyright 2006-2008 by Infinity Interactive, Inc.

L<http://www.iinteractive.com>

This library is free software; you can redistribute it and/or modify
it under the same terms as Perl itself.

=cut
<|MERGE_RESOLUTION|>--- conflicted
+++ resolved
@@ -31,17 +31,10 @@
         'name'          => $options{name},
         # specific to this subclass
         'options'       => $options{options},
-<<<<<<< HEAD
-        'meta_instance' => $options{metaclass}->get_meta_instance,
-        'attributes'    => [ $options{metaclass}->compute_all_applicable_attributes ],
-        # ...
-        'associated_metaclass' => $options{metaclass},
-=======
         'meta_instance' => $meta->get_meta_instance,
         'attributes'    => [ $meta->compute_all_applicable_attributes ],
         # ...
         'associated_metaclass' => $meta,
->>>>>>> f4f808de
     } => $class;
 
     # we don't want this creating
@@ -146,28 +139,6 @@
     } else {
         return $class . "->BUILDARGS($args)";
     }
-<<<<<<< HEAD
-    $self->{'body'} = $code;
-}
-
-sub _generate_BUILDARGS {
-    my ( $self, $class, $args ) = @_;
-
-    my $buildargs = $self->associated_metaclass->find_method_by_name("BUILDARGS");
-
-    if ( $args eq '@_' and ( !$buildargs or $buildargs->body == \&Moose::Object::BUILDARGS ) ) {
-        return join("\n",
-            'do {',
-            'confess "Single parameters to new() must be a HASH ref"',
-            '    if scalar @_ == 1 && defined $_[0] && ref($_[0]) ne q{HASH};',
-            '(scalar @_ == 1) ? {%{$_[0]}} : {@_};',
-            '}',
-        );
-    } else {
-        return $class . "->BUILDARGS($args)";
-    }
-=======
->>>>>>> f4f808de
 }
 
 sub _generate_BUILDALL {
@@ -217,11 +188,7 @@
 
     if ($is_moose && defined($attr->init_arg) && $attr->is_required && !$attr->has_default && !$attr->has_builder) {
         push @source => ('(exists $params->{\'' . $attr->init_arg . '\'}) ' .
-<<<<<<< HEAD
-                        '|| confess "Attribute (' . $attr->name . ') is required";');
-=======
                         '|| ' . $self->_inline_throw_error('"Attribute (' . $attr->name . ') is required"') .';');
->>>>>>> f4f808de
     }
 
     if (($attr->has_default || $attr->has_builder) && !($is_moose && $attr->is_lazy)) {
