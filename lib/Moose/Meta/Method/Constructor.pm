
package Moose::Meta::Method::Constructor;

use strict;
use warnings;

use Carp         'confess';
use Scalar::Util 'blessed', 'weaken', 'looks_like_number';

our $VERSION   = '0.50';
our $AUTHORITY = 'cpan:STEVAN';

use base 'Moose::Meta::Method',
         'Class::MOP::Method::Generated';

sub new {
    my $class   = shift;
    my %options = @_;

    (exists $options{options} && ref $options{options} eq 'HASH')
        || confess "You must pass a hash of options";

    ($options{package_name} && $options{name})
        || confess "You must supply the package_name and name parameters $Class::MOP::Method::UPGRADE_ERROR_TEXT";

    my $self = bless {
        # from our superclass
        '&!body'          => undef, 
        '$!package_name'  => $options{package_name},
        '$!name'          => $options{name},
        # specific to this subclass
        '%!options'       => $options{options},
        '$!meta_instance' => $options{metaclass}->get_meta_instance,
        '@!attributes'    => [ $options{metaclass}->compute_all_applicable_attributes ],
        # ...
        '$!associated_metaclass' => $options{metaclass},
    } => $class;

    # we don't want this creating
    # a cycle in the code, if not
    # needed
    weaken($self->{'$!associated_metaclass'});

    $self->initialize_body;

    return $self;
}

## accessors

sub options       { (shift)->{'%!options'}       }
sub meta_instance { (shift)->{'$!meta_instance'} }
sub attributes    { (shift)->{'@!attributes'}    }

sub associated_metaclass { (shift)->{'$!associated_metaclass'} }

## method

# this was changed in 0.41, but broke MooseX::Singleton, so try to catch
# any other code using the original broken spelling
sub intialize_body { confess "Please correct the spelling of 'intialize_body' to 'initialize_body'" }

sub initialize_body {
    my $self = shift;
    # TODO:
    # the %options should also include a both
    # a call 'initializer' and call 'SUPER::'
    # options, which should cover approx 90%
    # of the possible use cases (even if it
    # requires some adaption on the part of
    # the author, after all, nothing is free)
    my $source = 'sub {';
    $source .= "\n" . 'my $class = shift;';

    $source .= "\n" . 'return $class->Moose::Object::new(@_)';
    $source .= "\n" . '    if $class ne \'' . $self->associated_metaclass->name . '\';';

    $source .= "\n" . 'my $params = ' . $self->_generate_BUILDARGS('$class', '@_');

    $source .= ";\n" . 'my $instance = ' . $self->meta_instance->inline_create_instance('$class');

    $source .= ";\n" . (join ";\n" => map {
        $self->_generate_slot_initializer($_)
    } 0 .. (@{$self->attributes} - 1));

    $source .= ";\n" . $self->_generate_triggers();    
    $source .= ";\n" . $self->_generate_BUILDALL();

    $source .= ";\n" . 'return $instance';
    $source .= ";\n" . '}';
    warn $source if $self->options->{debug};

    my $code;
    {
        # NOTE:
        # create the nessecary lexicals
        # to be picked up in the eval
        my $attrs = $self->attributes;

        # We need to check if the attribute ->can('type_constraint')
        # since we may be trying to immutabilize a Moose meta class,
        # which in turn has attributes which are Class::MOP::Attribute
        # objects, rather than Moose::Meta::Attribute. And 
        # Class::MOP::Attribute attributes have no type constraints.
        # However we need to make sure we leave an undef value there
        # because the inlined code is using the index of the attributes
        # to determine where to find the type constraint
        
        my @type_constraints = map { 
            $_->can('type_constraint') ? $_->type_constraint : undef
        } @$attrs;
        
        my @type_constraint_bodies = map {
            defined $_ ? $_->_compiled_type_constraint : undef;
        } @type_constraints;

        $code = eval $source;
        confess "Could not eval the constructor :\n\n$source\n\nbecause :\n\n$@" if $@;
    }
    $self->{'&!body'} = $code;
}

sub _generate_BUILDARGS {
    my ( $self, $class, $args ) = @_;

    my $buildargs = $self->associated_metaclass->find_method_by_name("BUILDARGS");

    if ( $args eq '@_' and ( !$buildargs or $buildargs->body == \&Moose::Object::BUILDARGS ) ) {
        return join("\n",
            'do {',
<<<<<<< HEAD
=======
            'no warnings "uninitialized";',
>>>>>>> aa7472be
            'confess "Single parameters to new() must be a HASH ref"',
            '    if scalar @_ == 1 && defined $_[0] && ref($_[0]) ne q{HASH};',
            '(scalar @_ == 1) ? {%{$_[0]}} : {@_};',
            '}',
        );
    } else {
        return $class . "->BUILDARGS($args)";
    }
}

sub _generate_BUILDALL {
    my $self = shift;
    my @BUILD_calls;
    foreach my $method (reverse $self->associated_metaclass->find_all_methods_by_name('BUILD')) {
        push @BUILD_calls => '$instance->' . $method->{class} . '::BUILD($params)';
    }
    return join ";\n" => @BUILD_calls;
}

sub _generate_triggers {
    my $self = shift;
    my @trigger_calls;
    foreach my $i (0 .. $#{ $self->attributes }) {
        my $attr = $self->attributes->[$i];
        if ($attr->can('has_trigger') && $attr->has_trigger) {
            if (defined(my $init_arg = $attr->init_arg)) {
                push @trigger_calls => (
                    '(exists $params->{\'' . $init_arg . '\'}) && do {' . "\n    "
                    .   '$attrs->[' . $i . ']->trigger->('
                    .       '$instance, ' 
                    .        $self->meta_instance->inline_get_slot_value(
                                 '$instance',
                                 ("'" . $attr->name . "'")
                             ) 
                             . ', '
                    .        '$attrs->[' . $i . ']'
                    .   ');'
                    ."\n}"
                );
            } 
        }
    }
    return join ";\n" => @trigger_calls;    
}

sub _generate_slot_initializer {
    my $self  = shift;
    my $index = shift;

    my $attr = $self->attributes->[$index];

    my @source = ('## ' . $attr->name);

    my $is_moose = $attr->isa('Moose::Meta::Attribute'); # XXX FIXME

    if ($is_moose && defined($attr->init_arg) && $attr->is_required && !$attr->has_default && !$attr->has_builder) {
        push @source => ('(exists $params->{\'' . $attr->init_arg . '\'}) ' .
                        '|| confess "Attribute (' . $attr->name . ') is required";');
    }

    if (($attr->has_default || $attr->has_builder) && !($is_moose && $attr->is_lazy)) {

        if ( defined( my $init_arg = $attr->init_arg ) ) {
            push @source => 'if (exists $params->{\'' . $init_arg . '\'}) {';

                push @source => ('my $val = $params->{\'' . $init_arg . '\'};');

                if ($is_moose && $attr->has_type_constraint) {
                    if ($attr->should_coerce && $attr->type_constraint->has_coercion) {
                        push @source => $self->_generate_type_coercion(
                            $attr, 
                            '$type_constraints[' . $index . ']', 
                            '$val', 
                            '$val'
                        );
                    }
                    push @source => $self->_generate_type_constraint_check(
                        $attr, 
                        '$type_constraint_bodies[' . $index . ']', 
                        '$type_constraints[' . $index . ']',                         
                        '$val'
                    );
                }
                push @source => $self->_generate_slot_assignment($attr, '$val', $index);

            push @source => "} else {";
        }
            my $default;
            if ( $attr->has_default ) {
                $default = $self->_generate_default_value($attr, $index);
            } 
            else {
               my $builder = $attr->builder;
               $default = '$instance->' . $builder;
            }
            
            push @source => '{'; # wrap this to avoid my $val overwrite warnings
            push @source => ('my $val = ' . $default . ';');
            push @source => $self->_generate_type_constraint_check(
                $attr,
                ('$type_constraint_bodies[' . $index . ']'),
                ('$type_constraints[' . $index . ']'),                
                '$val'
            ) if ($is_moose && $attr->has_type_constraint);
            
            push @source => $self->_generate_slot_assignment($attr, '$val', $index);
            push @source => '}'; # close - wrap this to avoid my $val overrite warnings           

        push @source => "}" if defined $attr->init_arg;
    }
    elsif ( defined( my $init_arg = $attr->init_arg ) ) {
        push @source => '(exists $params->{\'' . $init_arg . '\'}) && do {';

            push @source => ('my $val = $params->{\'' . $init_arg . '\'};');
            if ($is_moose && $attr->has_type_constraint) {
                if ($attr->should_coerce && $attr->type_constraint->has_coercion) {
                    push @source => $self->_generate_type_coercion(
                        $attr, 
                        '$type_constraints[' . $index . ']', 
                        '$val', 
                        '$val'
                    );
                }
                push @source => $self->_generate_type_constraint_check(
                    $attr, 
                    '$type_constraint_bodies[' . $index . ']', 
                    '$type_constraints[' . $index . ']',                     
                    '$val'
                );
            }
            push @source => $self->_generate_slot_assignment($attr, '$val', $index);

        push @source => "}";
    }

    return join "\n" => @source;
}

sub _generate_slot_assignment {
    my ($self, $attr, $value, $index) = @_;

    my $source;
    
    if ($attr->has_initializer) {
        $source = (
            '$attrs->[' . $index . ']->set_initial_value($instance, ' . $value . ');'
        );        
    }
    else {
        $source = (
            $self->meta_instance->inline_set_slot_value(
                '$instance',
                ("'" . $attr->name . "'"),
                $value
            ) . ';'
        );        
    }
    
    my $is_moose = $attr->isa('Moose::Meta::Attribute'); # XXX FIXME        

    if ($is_moose && $attr->is_weak_ref) {
        $source .= (
            "\n" .
            $self->meta_instance->inline_weaken_slot_value(
                '$instance',
                ("'" . $attr->name . "'")
            ) .
            ' if ref ' . $value . ';'
        );
    }

    return $source;
}

sub _generate_type_coercion {
    my ($self, $attr, $type_constraint_name, $value_name, $return_value_name) = @_;
    return ($return_value_name . ' = ' . $type_constraint_name .  '->coerce(' . $value_name . ');');
}

sub _generate_type_constraint_check {
    my ($self, $attr, $type_constraint_cv, $type_constraint_obj, $value_name) = @_;
    return (
        $type_constraint_cv . '->(' . $value_name . ')'
        . "\n\t" . '|| confess "Attribute (' 
        . $attr->name 
        . ') does not pass the type constraint because: " . ' 
        . $type_constraint_obj . '->get_message(' . $value_name . ');'
    );
}

sub _generate_default_value {
    my ($self, $attr, $index) = @_;
    # NOTE:
    # default values can either be CODE refs
    # in which case we need to call them. Or
    # they can be scalars (strings/numbers)
    # in which case we can just deal with them
    # in the code we eval.
    if ($attr->is_default_a_coderef) {
        return '$attrs->[' . $index . ']->default($instance)';
    }
    else {
        my $default = $attr->default;
        # make sure to quote strings ...
        unless (looks_like_number($default)) {
            $default = "'$default'";
        }

        return $default;
    }
}

1;

__END__

=pod

=head1 NAME

Moose::Meta::Method::Constructor - Method Meta Object for constructors

=head1 DESCRIPTION

This is a subclass of L<Class::MOP::Method> which handles
constructing an approprate Constructor methods. This is primarily
used in the making of immutable metaclasses, otherwise it is
not particularly useful.

=head1 METHODS

=over 4

=item B<new>

=item B<attributes>

=item B<meta_instance>

=item B<options>

=item B<initialize_body>

=item B<associated_metaclass>

=back

=head1 AUTHORS

Stevan Little E<lt>stevan@iinteractive.comE<gt>

=head1 COPYRIGHT AND LICENSE

Copyright 2006-2008 by Infinity Interactive, Inc.

L<http://www.iinteractive.com>

This library is free software; you can redistribute it and/or modify
it under the same terms as Perl itself.

=cut
<|MERGE_RESOLUTION|>--- conflicted
+++ resolved
@@ -128,10 +128,7 @@
     if ( $args eq '@_' and ( !$buildargs or $buildargs->body == \&Moose::Object::BUILDARGS ) ) {
         return join("\n",
             'do {',
-<<<<<<< HEAD
-=======
             'no warnings "uninitialized";',
->>>>>>> aa7472be
             'confess "Single parameters to new() must be a HASH ref"',
             '    if scalar @_ == 1 && defined $_[0] && ref($_[0]) ne q{HASH};',
             '(scalar @_ == 1) ? {%{$_[0]}} : {@_};',
