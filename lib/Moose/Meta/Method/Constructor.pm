
package Moose::Meta::Method::Constructor;

use strict;
use warnings;

use Scalar::Util 'blessed', 'weaken', 'looks_like_number';

our $VERSION   = '0.73';
our $AUTHORITY = 'cpan:STEVAN';

use base 'Moose::Meta::Method',
         'Class::MOP::Method::Constructor';

sub new {
    my $class   = shift;
    my %options = @_;

    my $meta = $options{metaclass};

    (ref $options{options} eq 'HASH')
        || $class->throw_error("You must pass a hash of options", data => $options{options});

    ($options{package_name} && $options{name})
        || $class->throw_error("You must supply the package_name and name parameters $Class::MOP::Method::UPGRADE_ERROR_TEXT");

    my $self = bless {
        # from our superclass
        'body'          => undef, 
        'package_name'  => $options{package_name},
        'name'          => $options{name},
        # specific to this subclass
        'options'       => $options{options},
        'meta_instance' => $meta->get_meta_instance,
        'attributes'    => [ $meta->get_all_attributes ],
        # ...
        'associated_metaclass' => $meta,
    } => $class;

    # we don't want this creating
    # a cycle in the code, if not
    # needed
    weaken($self->{'associated_metaclass'});

    $self->_initialize_body;

    return $self;
}

sub can_be_inlined {
    my $self      = shift;
    my $metaclass = $self->associated_metaclass;

    my $expected_class = $self->_expected_constructor_class;

    # If any of our parents have been made immutable, we are okay to
    # inline our own new method. The assumption is that an inlined new
    # method provided by a parent does not actually get used by
    # children anyway.
    for my $meta (
        grep { $_->is_immutable }
        map  { ( ref $metaclass )->initialize($_) }
        grep { $_ ne $expected_class }
        $metaclass->linearized_isa
        ) {
        my $transformer = $meta->immutable_transformer;

        # This is actually a false positive if we're in a subclass of
        # this class, _and_ the expected class is not overridden (but
        # should be), and the real expected class is actually
        # immutable itself (see Fey::Object::Table for an example of
        # how this can happen). I'm not sure how to actually handle
        # that case, since it's effectively a bug in the subclass (for
        # not overriding _expected_constructor_class).
        return 1 if $transformer->inlined_constructor;
    }

    if ( my $constructor = $metaclass->find_method_by_name( $self->name ) ) {
        my $class = $self->associated_metaclass->name;

        if ( $constructor->body != $expected_class->can('new') ) {
            my $warning
                = "Not inlining a constructor for $class since it is not"
                . " inheriting the default $expected_class constructor\n"
                . "If you are certain you don't need to inline your"
                . " constructor, specify inline_constructor => 0 in your"
                . " call to $class->meta->make_immutable\n";

            $warning .= " (constructor has method modifiers which would be lost if it were inlined)\n"
                if $constructor->isa('Class::MOP::Method::Wrapped');

            warn $warning;

            return 0;
        }
        else {
            return 1;
        }
    }

    # This would be a rather weird case where we have no constructor
    # in the inheritance chain.
    return 1;
}

# This is here so can_be_inlined can be inherited by MooseX modules.
sub _expected_constructor_class {
    return 'Moose::Object';
}

## accessors

sub meta_instance { (shift)->{'meta_instance'} }
sub attributes    { (shift)->{'attributes'}    }

## method

<<<<<<< HEAD
sub initialize_body {
=======
sub _generate_params {
  my ($self, $var, $class_var) = @_;
  "my $var = " . $self->_generate_BUILDARGS($class_var, '@_') . ";\n";
}

sub _generate_instance {
  my ($self, $var, $class_var) = @_;
  "my $var = " . $self->meta_instance->inline_create_instance($class_var) 
               . ";\n";
}

sub _generate_slot_initializers {
    my ($self) = @_;
    return (join ";\n" => map {
        $self->_generate_slot_initializer($_)
    } 0 .. (@{$self->attributes} - 1)) . ";\n";
}

sub _initialize_body {
>>>>>>> b2df9268
    my $self = shift;
    # TODO:
    # the %options should also include a both
    # a call 'initializer' and call 'SUPER::'
    # options, which should cover approx 90%
    # of the possible use cases (even if it
    # requires some adaption on the part of
    # the author, after all, nothing is free)
    my $source = 'sub {';
    $source .= "\n" . 'my $class = shift;';

    $source .= "\n" . 'return $class->Moose::Object::new(@_)';
    $source .= "\n    if \$class ne '" . $self->associated_metaclass->name 
            .  "';\n";

    $source .= $self->_generate_params('$params', '$class');
    $source .= $self->_generate_instance('$instance', '$class');
    $source .= $self->_generate_slot_initializers;

    $source .= $self->_generate_triggers();
    $source .= ";\n" . $self->_generate_BUILDALL();

    $source .= ";\nreturn \$instance";
    $source .= ";\n" . '}';
    warn $source if $self->options->{debug};

    # We need to check if the attribute ->can('type_constraint')
    # since we may be trying to immutabilize a Moose meta class,
    # which in turn has attributes which are Class::MOP::Attribute
    # objects, rather than Moose::Meta::Attribute. And
    # Class::MOP::Attribute attributes have no type constraints.
    # However we need to make sure we leave an undef value there
    # because the inlined code is using the index of the attributes
    # to determine where to find the type constraint

    my $attrs = $self->attributes;

    my @type_constraints = map {
        $_->can('type_constraint') ? $_->type_constraint : undef
    } @$attrs;

    my @type_constraint_bodies = map {
        defined $_ ? $_->_compiled_type_constraint : undef;
    } @type_constraints;

    my $code = $self->_compile_code(
        code => $source,
        environment => {
            '$meta'  => \$self,
            '$attrs' => \$attrs,
            '@type_constraints' => \@type_constraints,
            '@type_constraint_bodies' => \@type_constraint_bodies,
        },
    ) or $self->throw_error("Could not eval the constructor :\n\n$source\n\nbecause :\n\n$@", error => $@, data => $source );
    
    $self->{'body'} = $code;
}

sub _generate_params {
    my ( $self, $var, $class_var ) = @_;
    "my $var = " . $self->_generate_BUILDARGS( $class_var, '@_' ) . ";\n";
}

sub _generate_instance {
    my ( $self, $var, $class_var ) = @_;
    "my $var = "
        . $self->meta_instance->inline_create_instance($class_var) . ";\n";
}

sub _generate_slot_initializers {
    my ($self) = @_;
    return (join ";\n" => map {
        $self->_generate_slot_initializer($_)
    } 0 .. (@{$self->attributes} - 1)) . ";\n";
}

sub _generate_BUILDARGS {
    my ( $self, $class, $args ) = @_;

    my $buildargs = $self->associated_metaclass->find_method_by_name("BUILDARGS");

    if ( $args eq '@_' and ( !$buildargs or $buildargs->body == \&Moose::Object::BUILDARGS ) ) {
        return join("\n",
            'do {',
            $self->_inline_throw_error('"Single parameters to new() must be a HASH ref"', 'data => $_[0]'),
            '    if scalar @_ == 1 && !( defined $_[0] && ref $_[0] eq q{HASH} );',
            '(scalar @_ == 1) ? {%{$_[0]}} : {@_};',
            '}',
        );
    } else {
        return $class . "->BUILDARGS($args)";
    }
}

sub _generate_BUILDALL {
    my $self = shift;
    my @BUILD_calls;
    foreach my $method (reverse $self->associated_metaclass->find_all_methods_by_name('BUILD')) {
        push @BUILD_calls => '$instance->' . $method->{class} . '::BUILD($params)';
    }
    return join ";\n" => @BUILD_calls;
}

sub _generate_triggers {
    my $self = shift;
    my @trigger_calls;
    foreach my $i ( 0 .. $#{ $self->attributes } ) {
        my $attr = $self->attributes->[$i];

        next unless $attr->can('has_trigger') && $attr->has_trigger;

        my $init_arg = $attr->init_arg;

        next unless defined $init_arg;

        push @trigger_calls => '(exists $params->{\''
            . $init_arg
            . '\'}) && do {'
            . "\n    "
            . '$attrs->['
            . $i
            . ']->trigger->('
            . '$instance, '
            . $self->meta_instance->inline_get_slot_value(
                  '$instance',
                  $attr->name,
              )
            . ', '
            . ');' . "\n}";
    }

    return join ";\n" => @trigger_calls;
}

sub _generate_slot_initializer {
    my $self  = shift;
    my $index = shift;

    my $attr = $self->attributes->[$index];

    my @source = ('## ' . $attr->name);

    my $is_moose = $attr->isa('Moose::Meta::Attribute'); # XXX FIXME

    if ($is_moose && defined($attr->init_arg) && $attr->is_required && !$attr->has_default && !$attr->has_builder) {
        push @source => ('(exists $params->{\'' . $attr->init_arg . '\'}) ' .
                        '|| ' . $self->_inline_throw_error('"Attribute (' . $attr->name . ') is required"') .';');
    }

    if (($attr->has_default || $attr->has_builder) && !($is_moose && $attr->is_lazy)) {

        if ( defined( my $init_arg = $attr->init_arg ) ) {
            push @source => 'if (exists $params->{\'' . $init_arg . '\'}) {';
            push @source => ('my $val = $params->{\'' . $init_arg . '\'};');
            push @source => $self->_generate_type_constraint_and_coercion($attr, $index)
                if $is_moose;
            push @source => $self->_generate_slot_assignment($attr, '$val', $index);
            push @source => "} else {";
        }
            my $default;
            if ( $attr->has_default ) {
                $default = $self->_generate_default_value($attr, $index);
            } 
            else {
               my $builder = $attr->builder;
               $default = '$instance->' . $builder;
            }
            
            push @source => '{'; # wrap this to avoid my $val overwrite warnings
            push @source => ('my $val = ' . $default . ';');
            push @source => $self->_generate_type_constraint_and_coercion($attr, $index)
                if $is_moose; 
            push @source => $self->_generate_slot_assignment($attr, '$val', $index);
            push @source => '}'; # close - wrap this to avoid my $val overrite warnings           

        push @source => "}" if defined $attr->init_arg;
    }
    elsif ( defined( my $init_arg = $attr->init_arg ) ) {
        push @source => '(exists $params->{\'' . $init_arg . '\'}) && do {';

            push @source => ('my $val = $params->{\'' . $init_arg . '\'};');
            if ($is_moose && $attr->has_type_constraint) {
                if ($attr->should_coerce && $attr->type_constraint->has_coercion) {
                    push @source => $self->_generate_type_coercion(
                        $attr, 
                        '$type_constraints[' . $index . ']', 
                        '$val', 
                        '$val'
                    );
                }
                push @source => $self->_generate_type_constraint_check(
                    $attr, 
                    '$type_constraint_bodies[' . $index . ']', 
                    '$type_constraints[' . $index . ']',                     
                    '$val'
                );
            }
            push @source => $self->_generate_slot_assignment($attr, '$val', $index);

        push @source => "}";
    }

    return join "\n" => @source;
}

sub _generate_slot_assignment {
    my ($self, $attr, $value, $index) = @_;

    my $source;
    
    if ($attr->has_initializer) {
        $source = (
            '$attrs->[' . $index . ']->set_initial_value($instance, ' . $value . ');'
        );        
    }
    else {
        $source = (
            $self->meta_instance->inline_set_slot_value(
                '$instance',
                $attr->name,
                $value
            ) . ';'
        );        
    }
    
    my $is_moose = $attr->isa('Moose::Meta::Attribute'); # XXX FIXME        

    if ($is_moose && $attr->is_weak_ref) {
        $source .= (
            "\n" .
            $self->meta_instance->inline_weaken_slot_value(
                '$instance',
                $attr->name
            ) .
            ' if ref ' . $value . ';'
        );
    }

    return $source;
}

sub _generate_type_constraint_and_coercion {
    my ($self, $attr, $index) = @_;
    
    return unless $attr->has_type_constraint;
    
    my @source;
    if ($attr->should_coerce && $attr->type_constraint->has_coercion) {
        push @source => $self->_generate_type_coercion(
            $attr,
            '$type_constraints[' . $index . ']',
            '$val',
            '$val'
        );
    }
    push @source => $self->_generate_type_constraint_check(
        $attr,
        ('$type_constraint_bodies[' . $index . ']'),
        ('$type_constraints[' . $index . ']'),            
        '$val'
    );
    return @source;
}

sub _generate_type_coercion {
    my ($self, $attr, $type_constraint_name, $value_name, $return_value_name) = @_;
    return ($return_value_name . ' = ' . $type_constraint_name .  '->coerce(' . $value_name . ');');
}

sub _generate_type_constraint_check {
    my ($self, $attr, $type_constraint_cv, $type_constraint_obj, $value_name) = @_;
    return (
        $self->_inline_throw_error('"Attribute (' # FIXME add 'dad'
        . $attr->name 
        . ') does not pass the type constraint because: " . ' 
        . $type_constraint_obj . '->get_message(' . $value_name . ')')
        . "\n\t unless " .  $type_constraint_cv . '->(' . $value_name . ');'
    );
}

sub _generate_default_value {
    my ($self, $attr, $index) = @_;
    # NOTE:
    # default values can either be CODE refs
    # in which case we need to call them. Or
    # they can be scalars (strings/numbers)
    # in which case we can just deal with them
    # in the code we eval.
    if ($attr->is_default_a_coderef) {
        return '$attrs->[' . $index . ']->default($instance)';
    }
    else {
        return q{"} . quotemeta( $attr->default ) . q{"};
    }
}

1;

__END__

=pod

=head1 NAME

Moose::Meta::Method::Constructor - Method Meta Object for constructors

=head1 DESCRIPTION

This class is a subclass of L<Class::MOP::Class::Constructor> that
provides additional Moose-specific functionality

To understand this class, you should read the the
L<Class::MOP::Class::Constructor> documentation as well.

=head1 INHERITANCE

C<Moose::Meta::Method::Constructor> is a subclass of
L<Moose::Meta::Method> I<and> L<Class::MOP::Method::Constructor>.

=head1 METHODS

=over 4

=item B<< $metamethod->can_be_inlined >>

This returns true if the method can inlined.

First, it looks at all of the parents of the associated class. If any
of them have an inlined constructor, then the constructor can be
inlined.

If none of them have been inlined, it checks to make sure that the
pre-inlining constructor for the class matches the constructor from
the expected class.

By default, it expects this constructor come from L<Moose::Object>,
but subclasses can change this expectation.

If the constructor cannot be inlined it warns that this is the case.

=back

=head1 AUTHORS

Stevan Little E<lt>stevan@iinteractive.comE<gt>

=head1 COPYRIGHT AND LICENSE

Copyright 2006-2009 by Infinity Interactive, Inc.

L<http://www.iinteractive.com>

This library is free software; you can redistribute it and/or modify
it under the same terms as Perl itself.

=cut
<|MERGE_RESOLUTION|>--- conflicted
+++ resolved
@@ -25,15 +25,10 @@
         || $class->throw_error("You must supply the package_name and name parameters $Class::MOP::Method::UPGRADE_ERROR_TEXT");
 
     my $self = bless {
-        # from our superclass
         'body'          => undef, 
         'package_name'  => $options{package_name},
         'name'          => $options{name},
-        # specific to this subclass
         'options'       => $options{options},
-        'meta_instance' => $meta->get_meta_instance,
-        'attributes'    => [ $meta->get_all_attributes ],
-        # ...
         'associated_metaclass' => $meta,
     } => $class;
 
@@ -108,36 +103,9 @@
     return 'Moose::Object';
 }
 
-## accessors
-
-sub meta_instance { (shift)->{'meta_instance'} }
-sub attributes    { (shift)->{'attributes'}    }
-
 ## method
 
-<<<<<<< HEAD
-sub initialize_body {
-=======
-sub _generate_params {
-  my ($self, $var, $class_var) = @_;
-  "my $var = " . $self->_generate_BUILDARGS($class_var, '@_') . ";\n";
-}
-
-sub _generate_instance {
-  my ($self, $var, $class_var) = @_;
-  "my $var = " . $self->meta_instance->inline_create_instance($class_var) 
-               . ";\n";
-}
-
-sub _generate_slot_initializers {
-    my ($self) = @_;
-    return (join ";\n" => map {
-        $self->_generate_slot_initializer($_)
-    } 0 .. (@{$self->attributes} - 1)) . ";\n";
-}
-
 sub _initialize_body {
->>>>>>> b2df9268
     my $self = shift;
     # TODO:
     # the %options should also include a both
@@ -173,7 +141,7 @@
     # because the inlined code is using the index of the attributes
     # to determine where to find the type constraint
 
-    my $attrs = $self->attributes;
+    my $attrs = $self->_attributes;
 
     my @type_constraints = map {
         $_->can('type_constraint') ? $_->type_constraint : undef
@@ -204,14 +172,14 @@
 sub _generate_instance {
     my ( $self, $var, $class_var ) = @_;
     "my $var = "
-        . $self->meta_instance->inline_create_instance($class_var) . ";\n";
+        . $self->_meta_instance->inline_create_instance($class_var) . ";\n";
 }
 
 sub _generate_slot_initializers {
     my ($self) = @_;
     return (join ";\n" => map {
         $self->_generate_slot_initializer($_)
-    } 0 .. (@{$self->attributes} - 1)) . ";\n";
+    } 0 .. (@{$self->_attributes} - 1)) . ";\n";
 }
 
 sub _generate_BUILDARGS {
@@ -244,8 +212,8 @@
 sub _generate_triggers {
     my $self = shift;
     my @trigger_calls;
-    foreach my $i ( 0 .. $#{ $self->attributes } ) {
-        my $attr = $self->attributes->[$i];
+    foreach my $i ( 0 .. $#{ $self->_attributes } ) {
+        my $attr = $self->_attributes->[$i];
 
         next unless $attr->can('has_trigger') && $attr->has_trigger;
 
@@ -261,7 +229,7 @@
             . $i
             . ']->trigger->('
             . '$instance, '
-            . $self->meta_instance->inline_get_slot_value(
+            . $self->_meta_instance->inline_get_slot_value(
                   '$instance',
                   $attr->name,
               )
@@ -276,7 +244,7 @@
     my $self  = shift;
     my $index = shift;
 
-    my $attr = $self->attributes->[$index];
+    my $attr = $self->_attributes->[$index];
 
     my @source = ('## ' . $attr->name);
 
@@ -355,7 +323,7 @@
     }
     else {
         $source = (
-            $self->meta_instance->inline_set_slot_value(
+            $self->_meta_instance->inline_set_slot_value(
                 '$instance',
                 $attr->name,
                 $value
@@ -368,7 +336,7 @@
     if ($is_moose && $attr->is_weak_ref) {
         $source .= (
             "\n" .
-            $self->meta_instance->inline_weaken_slot_value(
+            $self->_meta_instance->inline_weaken_slot_value(
                 '$instance',
                 $attr->name
             ) .
