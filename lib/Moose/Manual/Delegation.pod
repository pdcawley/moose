--- conflicted
+++ resolved
@@ -113,13 +113,8 @@
 
 By providing the C<Array> trait to the C<traits> parameter you signal to
 Moose that you would like to use the set of Array helpers. Moose will then
-<<<<<<< HEAD
-create C<add_item> and C<next_item> methods that "just work". Behind the
+create C<add_item> and C<next_item> method that "just works". Behind the
 scenes C<add_item> is something like
-=======
-create an C<add_item> and a C<next_item> method that "just works". Behind
-the scenes C<add_item> is something like
->>>>>>> 5358230a
 
   sub add_item {
       my ($self, @items) = @_;
@@ -152,14 +147,8 @@
         },
     )
 
-<<<<<<< HEAD
-With this definition calling C<< $spider->set_user_agent('MyClient') >> will
-behind the scenes call
-C<< $spider->request->header('UserAgent', 'MyClient') >>.
-=======
-With this definition, calling C<$spider->set_user_agent('MyClient')> will
-behind the scenes call C<$spider->request->header('UserAgent', 'MyClient')>.
->>>>>>> 5358230a
+With this definition, calling C<< $spider->set_user_agent('MyClient') >> will
+behind the scenes call C<< $spider->request->header('UserAgent', 'MyClient')>>.
 
 =head1 MISSING ATTRIBUTES
 
