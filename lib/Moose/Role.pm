--- conflicted
+++ resolved
@@ -123,12 +123,7 @@
     my %args = @_;
 
     my $role = $args{for_class}
-<<<<<<< HEAD
-        or confess
-        "Cannot call init_meta without specifying a for_class";
-=======
         or Moose::throw_error("Cannot call init_meta without specifying a for_class");
->>>>>>> f4f808de
 
     my $metaclass = $args{metaclass} || "Moose::Meta::Role";
 
@@ -140,11 +135,7 @@
     if ($role->can('meta')) {
         $meta = $role->meta();
         (blessed($meta) && $meta->isa('Moose::Meta::Role'))
-<<<<<<< HEAD
-            || confess "You already have a &meta function, but it does not return a Moose::Meta::Role";
-=======
             || Moose::throw_error("You already have a &meta function, but it does not return a Moose::Meta::Role");
->>>>>>> f4f808de
     }
     else {
         $meta = $metaclass->initialize($role);
