--- conflicted
+++ resolved
@@ -29,11 +29,7 @@
         subtype $role
             => as 'Role'
             => where { $_->does($role) }
-<<<<<<< HEAD
-            => optimize_as { blessed($_[0]) && $_[0]->can('does') && $_[0]->does($role) }  
-=======
             => optimize_as { blessed($_[0]) && $_[0]->can('does') && $_[0]->does($role) }              
->>>>>>> 2cea2af7
         unless find_type_constraint($role);        
 
     	my $meta;
