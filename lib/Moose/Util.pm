--- conflicted
+++ resolved
@@ -5,10 +5,6 @@
 
 use Sub::Exporter;
 use Scalar::Util 'blessed';
-<<<<<<< HEAD
-use Carp         'confess';
-=======
->>>>>>> f4f808de
 use Class::MOP   0.57;
 
 our $VERSION   = '0.57';
@@ -76,11 +72,7 @@
 sub apply_all_roles {
     my $applicant = shift;
 
-<<<<<<< HEAD
-    confess "Must specify at least one role to apply to $applicant" unless @_;
-=======
     Moose::throw_error("Must specify at least one role to apply to $applicant") unless @_;
->>>>>>> f4f808de
 
     my $roles = Data::OptList::mkopt( [@_] );
 
@@ -91,15 +83,9 @@
     }
 
     ( $_->[0]->can('meta') && $_->[0]->meta->isa('Moose::Meta::Role') )
-<<<<<<< HEAD
-        || confess "You can only consume roles, "
-        . $_->[0]
-        . " is not a Moose role"
-=======
         || Moose::throw_error("You can only consume roles, "
         . $_->[0]
         . " is not a Moose role")
->>>>>>> f4f808de
         foreach @$roles;
 
     if ( scalar @$roles == 1 ) {
