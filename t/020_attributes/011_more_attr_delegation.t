--- conflicted
+++ resolved
@@ -3,13 +3,9 @@
 use strict;
 use warnings;
 
-<<<<<<< HEAD
 use lib 't/lib';
 
-use Test::More tests => 39;
-=======
-use Test::More tests => 48;
->>>>>>> 2cc69b87
+use Test::More;
 use Test::Exception;
 
 use MetaTest;
@@ -267,4 +263,5 @@
 is( $p->child_g_method_1, "g1", "delegate to moose class without reader (child_g_method_1)" );
 
 can_ok( $p, "child_i_method_1" );
-is( $p->parent_method_1, "parent_1", "delegate doesn't override existing method" );+is( $p->parent_method_1, "parent_1", "delegate doesn't override existing method" );
+done_testing;