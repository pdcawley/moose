--- conflicted
+++ resolved
@@ -13,11 +13,7 @@
 BEGIN {
     eval "use Test::Output;";
     plan skip_all => "Test::Output is required for this test" if $@;
-<<<<<<< HEAD
-    skip_all_meta 47;
-=======
-    plan tests => 65;
->>>>>>> 2cc69b87
+    skip_all_meta 65;
 }
 
 
