use strict;
use warnings;
use Test::More;

our @applications;

{
    package CustomApplication;
    use Moose::Role;

    after apply_methods => sub {
        my ( $self, $role, $other ) = @_;
        $self->apply_custom( $role, $other );
    };

    sub apply_custom {
        shift;
        push @applications, [@_];
    }
}

{
    package CustomApplication::ToClass;
    use Moose::Role;

    with 'CustomApplication';
}

{
    package CustomApplication::ToRole;
    use Moose::Role;

    with 'CustomApplication';
}

{
    package CustomApplication::ToInstance;
    use Moose::Role;

    with 'CustomApplication';
}

{
    package CustomApplication::Composite;
    use Moose::Role;

    with 'CustomApplication';

    around apply_custom => sub {
        my ( $next, $self, $composite, $other ) = @_;
        for my $role ( @{ $composite->get_roles } ) {
            $self->$next( $role, $other );
        }
    };
}

{
    package CustomApplication::Composite::ToClass;
    use Moose::Role;

    with 'CustomApplication::Composite';
}

{
    package CustomApplication::Composite::ToRole;
    use Moose::Role;

    with 'CustomApplication::Composite';
}

{
    package CustomApplication::Composite::ToInstance;
    use Moose::Role;

    with 'CustomApplication::Composite';
}

{
    package Role::Composite;
    use Moose::Role;

    around apply_params => sub {
        my ( $next, $self, @args ) = @_;
        return Moose::Util::MetaRole::apply_metaclass_roles(
            for_class => $self->$next(@args),
            application_to_class_class_roles =>
                ['CustomApplication::Composite::ToClass'],
            application_to_role_class_roles =>
                ['CustomApplication::Composite::ToRole'],
            application_to_instance_class_roles =>
                ['CustomApplication::Composite::ToInstance'],
        );
    };
}

{
    package Role::WithCustomApplication;
    use Moose::Role;

<<<<<<< HEAD
    has 'composition_class_roles' => (
        is      => 'bare',
        default => sub { ['Role::Composite'] },
    );
=======
    around composition_class_roles => sub {
        my ($orig, $self) = @_;
        return $self->$orig, 'Role::Composite';
    };
>>>>>>> 4701ceff
}

{
    package CustomRole;
    Moose::Exporter->setup_import_methods(
        also => 'Moose::Role',
    );

    sub init_meta {
        my ( $self, %options ) = @_;
        return Moose::Util::MetaRole::apply_metaclass_roles(
            for_class       => Moose::Role->init_meta(%options),
            metaclass_roles => ['Role::WithCustomApplication'],
            application_to_class_class_roles =>
                ['CustomApplication::ToClass'],
            application_to_role_class_roles => ['CustomApplication::ToRole'],
            application_to_instance_class_roles =>
                ['CustomApplication::ToInstance'],
        );
    }
}

{
    package My::Role::Normal;
    use Moose::Role;
}

{
    package My::Role::Special;
    CustomRole->import;
}

ok( My::Role::Normal->meta->isa('Moose::Meta::Role'), "sanity check" );
ok( My::Role::Special->meta->isa('Moose::Meta::Role'),
    "using custom application roles does not change the role metaobject's class"
);
ok( My::Role::Special->meta->meta->does_role('Role::WithCustomApplication'),
    "the role's metaobject has custom applications" );
is_deeply( [My::Role::Special->meta->composition_class_roles],
    ['Role::Composite'],
    "the role knows about the specified composition class" );

{
    package Foo;
    use Moose;

    local @applications;
    with 'My::Role::Special';

    ::is( @applications, 1, 'one role application' );
    ::is( $applications[0]->[0]->name, 'My::Role::Special',
        "the application's first role was My::Role::Special'" );
    ::is( $applications[0]->[1]->name, 'Foo',
        "the application provided an additional role" );
}

{
    package Bar;
    use Moose::Role;

    local @applications;
    with 'My::Role::Special';

    ::is( @applications,               1 );
    ::is( $applications[0]->[0]->name, 'My::Role::Special' );
    ::is( $applications[0]->[1]->name, 'Bar' );
}

{
    package Baz;
    use Moose;

    my $i = Baz->new;
    local @applications;
    My::Role::Special->meta->apply($i);

    ::is( @applications,               1 );
    ::is( $applications[0]->[0]->name, 'My::Role::Special' );
    ::ok( $applications[0]->[1]->is_anon_class );
    ::ok( $applications[0]->[1]->name->isa('Baz') );
}

{
    package Corge;
    use Moose;

    local @applications;
    with 'My::Role::Normal', 'My::Role::Special';

    ::is( @applications,               2 );
    ::is( $applications[0]->[0]->name, 'My::Role::Normal' );
    ::is( $applications[0]->[1]->name, 'Corge' );
    ::is( $applications[1]->[0]->name, 'My::Role::Special' );
    ::is( $applications[1]->[1]->name, 'Corge' );
}

{
    package Thud;
    use Moose::Role;

    local @applications;
    with 'My::Role::Normal', 'My::Role::Special';

    ::is( @applications,               2 );
    ::is( $applications[0]->[0]->name, 'My::Role::Normal' );
    ::is( $applications[0]->[1]->name, 'Thud' );
    ::is( $applications[1]->[0]->name, 'My::Role::Special' );
    ::is( $applications[1]->[1]->name, 'Thud' );
}

{
    package Garply;
    use Moose;

    my $i = Garply->new;
    local @applications;
    Moose::Meta::Role->combine(
        [ 'My::Role::Normal'  => undef ],
        [ 'My::Role::Special' => undef ],
    )->apply($i);

    ::is( @applications,               2 );
    ::is( $applications[0]->[0]->name, 'My::Role::Normal' );
    ::ok( $applications[0]->[1]->is_anon_class );
    ::ok( $applications[0]->[1]->name->isa('Garply') );
    ::is( $applications[1]->[0]->name, 'My::Role::Special' );
    ::ok( $applications[1]->[1]->is_anon_class );
    ::ok( $applications[1]->[1]->name->isa('Garply') );
}

done_testing;<|MERGE_RESOLUTION|>--- conflicted
+++ resolved
@@ -97,17 +97,10 @@
     package Role::WithCustomApplication;
     use Moose::Role;
 
-<<<<<<< HEAD
-    has 'composition_class_roles' => (
-        is      => 'bare',
-        default => sub { ['Role::Composite'] },
-    );
-=======
     around composition_class_roles => sub {
         my ($orig, $self) = @_;
         return $self->$orig, 'Role::Composite';
     };
->>>>>>> 4701ceff
 }
 
 {
