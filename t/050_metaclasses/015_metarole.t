#!/usr/bin/perl

use strict;
use warnings;

use lib 't/lib', 'lib';

<<<<<<< HEAD
use Test::More;
=======
use Test::More tests => 91;
>>>>>>> 2cc69b87
use Test::Exception;

use Moose::Util::MetaRole;

use MetaTest;

skip_all_meta 89;


{
    package My::Meta::Class;
    use Moose;
    extends 'Moose::Meta::Class';
}

{
    package Role::Foo;
    use Moose::Role;
    has 'foo' => ( is => 'ro', default => 10 );
}

{
    package My::Class;

    use Moose;
}

{
    package My::Role;
    use Moose::Role;
}

{
    Moose::Util::MetaRole::apply_metaclass_roles(
        for_class       => My::Class->meta,
        metaclass_roles => ['Role::Foo'],
    );

    ok( My::Class->meta()->meta()->does_role('Role::Foo'),
        'apply Role::Foo to My::Class->meta()' );
    is( My::Class->meta()->foo(), 10,
        '... and call foo() on that meta object' );
}

{
    Moose::Util::MetaRole::apply_metaclass_roles(
        for_class                 => 'My::Class',
        attribute_metaclass_roles => ['Role::Foo'],
    );

    ok( My::Class->meta()->attribute_metaclass()->meta()->does_role('Role::Foo'),
        q{apply Role::Foo to My::Class->meta()'s attribute metaclass} );
    ok( My::Class->meta()->meta()->does_role('Role::Foo'),
        '... My::Class->meta() still does Role::Foo' );

    My::Class->meta()->add_attribute( 'size', is => 'ro' );
    is( My::Class->meta()->get_attribute('size')->foo(), 10,
        '... call foo() on an attribute metaclass object' );
}

{
    Moose::Util::MetaRole::apply_metaclass_roles(
        for_class              => 'My::Class',
        method_metaclass_roles => ['Role::Foo'],
    );

    ok( My::Class->meta()->method_metaclass()->meta()->does_role('Role::Foo'),
        q{apply Role::Foo to My::Class->meta()'s method metaclass} );
    ok( My::Class->meta()->meta()->does_role('Role::Foo'),
        '... My::Class->meta() still does Role::Foo' );
    ok( My::Class->meta()->attribute_metaclass()->meta()->does_role('Role::Foo'),
        q{... My::Class->meta()'s attribute metaclass still does Role::Foo} );

    My::Class->meta()->add_method( 'bar' => sub { 'bar' } );
    is( My::Class->meta()->get_method('bar')->foo(), 10,
        '... call foo() on a method metaclass object' );
}

{
    Moose::Util::MetaRole::apply_metaclass_roles(
        for_class                      => 'My::Class',
        wrapped_method_metaclass_roles => ['Role::Foo'],
    );

    ok( My::Class->meta()->wrapped_method_metaclass()->meta()->does_role('Role::Foo'),
        q{apply Role::Foo to My::Class->meta()'s wrapped method metaclass} );
    ok( My::Class->meta()->method_metaclass()->meta()->does_role('Role::Foo'),
        '... My::Class->meta() still does Role::Foo' );
    ok( My::Class->meta()->meta()->does_role('Role::Foo'),
        '... My::Class->meta() still does Role::Foo' );
    ok( My::Class->meta()->attribute_metaclass()->meta()->does_role('Role::Foo'),
        q{... My::Class->meta()'s attribute metaclass still does Role::Foo} );

    My::Class->meta()->add_after_method_modifier( 'bar' => sub { 'bar' } );
    is( My::Class->meta()->get_method('bar')->foo(), 10,
        '... call foo() on a wrapped method metaclass object' );
}

{
    Moose::Util::MetaRole::apply_metaclass_roles(
        for_class              => 'My::Class',
        instance_metaclass_roles => ['Role::Foo'],
    );

    ok( My::Class->meta()->instance_metaclass()->meta()->does_role('Role::Foo'),
        q{apply Role::Foo to My::Class->meta()'s instance metaclass} );
    ok( My::Class->meta()->meta()->does_role('Role::Foo'),
        '... My::Class->meta() still does Role::Foo' );
    ok( My::Class->meta()->attribute_metaclass()->meta()->does_role('Role::Foo'),
        q{... My::Class->meta()'s attribute metaclass still does Role::Foo} );
    ok( My::Class->meta()->method_metaclass()->meta()->does_role('Role::Foo'),
        q{... My::Class->meta()'s method metaclass still does Role::Foo} );

    is( My::Class->meta()->get_meta_instance()->foo(), 10,
        '... call foo() on an instance metaclass object' );
}

{
    Moose::Util::MetaRole::apply_metaclass_roles(
        for_class               => 'My::Class',
        constructor_class_roles => ['Role::Foo'],
    );

    ok( My::Class->meta()->constructor_class()->meta()->does_role('Role::Foo'),
        q{apply Role::Foo to My::Class->meta()'s constructor class} );
    ok( My::Class->meta()->meta()->does_role('Role::Foo'),
        '... My::Class->meta() still does Role::Foo' );
    ok( My::Class->meta()->attribute_metaclass()->meta()->does_role('Role::Foo'),
        q{... My::Class->meta()'s attribute metaclass still does Role::Foo} );
    ok( My::Class->meta()->method_metaclass()->meta()->does_role('Role::Foo'),
        q{... My::Class->meta()'s method metaclass still does Role::Foo} );
    ok( My::Class->meta()->instance_metaclass()->meta()->does_role('Role::Foo'),
        q{... My::Class->meta()'s instance metaclass still does Role::Foo} );

    # Actually instantiating the constructor class is too freaking hard!
    ok( My::Class->meta()->constructor_class()->can('foo'),
        '... constructor class has a foo method' );
}

{
    Moose::Util::MetaRole::apply_metaclass_roles(
        for_class              => 'My::Class',
        destructor_class_roles => ['Role::Foo'],
    );

    ok( My::Class->meta()->destructor_class()->meta()->does_role('Role::Foo'),
        q{apply Role::Foo to My::Class->meta()'s destructor class} );
    ok( My::Class->meta()->meta()->does_role('Role::Foo'),
        '... My::Class->meta() still does Role::Foo' );
    ok( My::Class->meta()->attribute_metaclass()->meta()->does_role('Role::Foo'),
        q{... My::Class->meta()'s attribute metaclass still does Role::Foo} );
    ok( My::Class->meta()->method_metaclass()->meta()->does_role('Role::Foo'),
        q{... My::Class->meta()'s method metaclass still does Role::Foo} );
    ok( My::Class->meta()->instance_metaclass()->meta()->does_role('Role::Foo'),
        q{... My::Class->meta()'s instance metaclass still does Role::Foo} );
    ok( My::Class->meta()->constructor_class()->meta()->does_role('Role::Foo'),
        q{... My::Class->meta()'s constructor class still does Role::Foo} );

    # same problem as the constructor class
    ok( My::Class->meta()->destructor_class()->can('foo'),
        '... destructor class has a foo method' );
}

{
    Moose::Util::MetaRole::apply_metaclass_roles(
        for_class                        => 'My::Role',
        application_to_class_class_roles => ['Role::Foo'],
    );

    ok( My::Role->meta->application_to_class_class->meta->does_role('Role::Foo'),
        q{apply Role::Foo to My::Role->meta's application_to_class class} );

    is( My::Role->meta->application_to_class_class->new->foo, 10,
        q{... call foo() on an application_to_class instance} );
}

{
    Moose::Util::MetaRole::apply_metaclass_roles(
        for_class                        => 'My::Role',
        application_to_role_class_roles => ['Role::Foo'],
    );

    ok( My::Role->meta->application_to_role_class->meta->does_role('Role::Foo'),
        q{apply Role::Foo to My::Role->meta's application_to_role class} );
    ok( My::Role->meta->application_to_class_class->meta->does_role('Role::Foo'),
        q{... My::Role->meta's application_to_class class still does Role::Foo} );

    is( My::Role->meta->application_to_role_class->new->foo, 10,
        q{... call foo() on an application_to_role instance} );
}

{
    Moose::Util::MetaRole::apply_metaclass_roles(
        for_class                           => 'My::Role',
        application_to_instance_class_roles => ['Role::Foo'],
    );

    ok( My::Role->meta->application_to_instance_class->meta->does_role('Role::Foo'),
        q{apply Role::Foo to My::Role->meta's application_to_instance class} );
    ok( My::Role->meta->application_to_role_class->meta->does_role('Role::Foo'),
        q{... My::Role->meta's application_to_role class still does Role::Foo} );
    ok( My::Role->meta->application_to_class_class->meta->does_role('Role::Foo'),
        q{... My::Role->meta's application_to_class class still does Role::Foo} );

    is( My::Role->meta->application_to_instance_class->new->foo, 10,
        q{... call foo() on an application_to_instance instance} );
}

{
    Moose::Util::MetaRole::apply_base_class_roles(
        for_class => 'My::Class',
        roles     => ['Role::Foo'],
    );

    ok( My::Class->meta()->does_role('Role::Foo'),
        'apply Role::Foo to My::Class base class' );
    is( My::Class->new()->foo(), 10,
        '... call foo() on a My::Class object' );
}

{
    package My::Class2;

    use Moose;
}

{
    Moose::Util::MetaRole::apply_metaclass_roles(
        for_class                 => 'My::Class2',
        metaclass_roles           => ['Role::Foo'],
        attribute_metaclass_roles => ['Role::Foo'],
        method_metaclass_roles    => ['Role::Foo'],
        instance_metaclass_roles  => ['Role::Foo'],
        constructor_class_roles   => ['Role::Foo'],
        destructor_class_roles    => ['Role::Foo'],
    );

    ok( My::Class2->meta()->meta()->does_role('Role::Foo'),
        'apply Role::Foo to My::Class2->meta()' );
    is( My::Class2->meta()->foo(), 10,
        '... and call foo() on that meta object' );
    ok( My::Class2->meta()->attribute_metaclass()->meta()->does_role('Role::Foo'),
        q{apply Role::Foo to My::Class2->meta()'s attribute metaclass} );
    My::Class2->meta()->add_attribute( 'size', is => 'ro' );

    is( My::Class2->meta()->get_attribute('size')->foo(), 10,
        '... call foo() on an attribute metaclass object' );

    ok( My::Class2->meta()->method_metaclass()->meta()->does_role('Role::Foo'),
        q{apply Role::Foo to My::Class2->meta()'s method metaclass} );

    My::Class2->meta()->add_method( 'bar' => sub { 'bar' } );
    is( My::Class2->meta()->get_method('bar')->foo(), 10,
        '... call foo() on a method metaclass object' );

    ok( My::Class2->meta()->instance_metaclass()->meta()->does_role('Role::Foo'),
        q{apply Role::Foo to My::Class2->meta()'s instance metaclass} );
    is( My::Class2->meta()->get_meta_instance()->foo(), 10,
        '... call foo() on an instance metaclass object' );

    ok( My::Class2->meta()->constructor_class()->meta()->does_role('Role::Foo'),
        q{apply Role::Foo to My::Class2->meta()'s constructor class} );
    ok( My::Class2->meta()->constructor_class()->can('foo'),
        '... constructor class has a foo method' );

    ok( My::Class2->meta()->destructor_class()->meta()->does_role('Role::Foo'),
        q{apply Role::Foo to My::Class2->meta()'s destructor class} );
    ok( My::Class2->meta()->destructor_class()->can('foo'),
        '... destructor class has a foo method' );
}


{
    package My::Meta;

    use Moose::Exporter;
    Moose::Exporter->setup_import_methods( also => 'Moose' );

    sub init_meta {
        shift;
        my %p = @_;

        Moose->init_meta( %p, metaclass => 'My::Meta::Class' );
    }
}

{
    package My::Class3;

    My::Meta->import();
}


{
    Moose::Util::MetaRole::apply_metaclass_roles(
        for_class                 => 'My::Class3',
        metaclass_roles           => ['Role::Foo'],
    );

    ok( My::Class3->meta()->meta()->does_role('Role::Foo'),
        'apply Role::Foo to My::Class3->meta()' );
    is( My::Class3->meta()->foo(), 10,
        '... and call foo() on that meta object' );
    ok( ( grep { $_ eq 'My::Meta::Class' } My::Class3->meta()->meta()->superclasses() ),
        'apply_metaclass_roles() does not interfere with metaclass set via Moose->init_meta()' );
}

{
    package Role::Bar;
    use Moose::Role;
    has 'bar' => ( is => 'ro', default => 200 );
}

{
    package My::Class4;
    use Moose;
}

{
    Moose::Util::MetaRole::apply_metaclass_roles(
        for_class                 => 'My::Class4',
        metaclass_roles           => ['Role::Foo'],
    );

    ok( My::Class4->meta()->meta()->does_role('Role::Foo'),
        'apply Role::Foo to My::Class4->meta()' );

    Moose::Util::MetaRole::apply_metaclass_roles(
        for_class                 => 'My::Class4',
        metaclass_roles           => ['Role::Bar'],
    );

    ok( My::Class4->meta()->meta()->does_role('Role::Bar'),
        'apply Role::Bar to My::Class4->meta()' );
    ok( My::Class4->meta()->meta()->does_role('Role::Foo'),
        '... and My::Class4->meta() still does Role::Foo' );
}

{
    package My::Class5;
    use Moose;

    extends 'My::Class';
}

{
    ok( My::Class5->meta()->meta()->does_role('Role::Foo'),
        q{My::Class5->meta()'s does Role::Foo because it extends My::Class} );
    ok( My::Class5->meta()->attribute_metaclass()->meta()->does_role('Role::Foo'),
        q{My::Class5->meta()'s attribute metaclass also does Role::Foo} );
    ok( My::Class5->meta()->method_metaclass()->meta()->does_role('Role::Foo'),
        q{My::Class5->meta()'s method metaclass also does Role::Foo} );
    ok( My::Class5->meta()->instance_metaclass()->meta()->does_role('Role::Foo'),
        q{My::Class5->meta()'s instance metaclass also does Role::Foo} );
    ok( My::Class5->meta()->constructor_class()->meta()->does_role('Role::Foo'),
        q{My::Class5->meta()'s constructor class also does Role::Foo} );
    ok( My::Class5->meta()->destructor_class()->meta()->does_role('Role::Foo'),
        q{My::Class5->meta()'s destructor class also does Role::Foo} );
}

{
    Moose::Util::MetaRole::apply_metaclass_roles(
        for_class       => 'My::Class5',
        metaclass_roles => ['Role::Bar'],
    );

    ok( My::Class5->meta()->meta()->does_role('Role::Bar'),
        q{apply Role::Bar My::Class5->meta()} );
    ok( My::Class5->meta()->meta()->does_role('Role::Foo'),
        q{... and My::Class5->meta() still does Role::Foo} );
}

{
    package My::Class6;
    use Moose;

    Moose::Util::MetaRole::apply_metaclass_roles(
        for_class       => 'My::Class6',
        metaclass_roles => ['Role::Bar'],
    );

    extends 'My::Class';
}

{
    ok( My::Class6->meta()->meta()->does_role('Role::Bar'),
        q{apply Role::Bar My::Class6->meta() before extends} );
    ok( My::Class6->meta()->meta()->does_role('Role::Foo'),
        q{... and My::Class6->meta() does Role::Foo because My::Class6 extends My::Class} );
}

# This is the hack that used to be needed to work around the
# _fix_metaclass_incompatibility problem. You called extends() (which
# in turn calls _fix_metaclass_imcompatibility) _before_ you apply
# more extensions in the subclass. We wabt to make sure this continues
# to work in the future.
{
    package My::Class7;
    use Moose;

    # In real usage this would go in a BEGIN block so it happened
    # before apply_metaclass_roles was called by an extension.
    extends 'My::Class';

    Moose::Util::MetaRole::apply_metaclass_roles(
        for_class       => 'My::Class7',
        metaclass_roles => ['Role::Bar'],
    );
}

{
    ok( My::Class7->meta()->meta()->does_role('Role::Bar'),
        q{apply Role::Bar My::Class7->meta() before extends} );
    ok( My::Class7->meta()->meta()->does_role('Role::Foo'),
        q{... and My::Class7->meta() does Role::Foo because My::Class7 extends My::Class} );
}

{
    package My::Class8;
    use Moose;

    Moose::Util::MetaRole::apply_metaclass_roles(
        for_class                 => 'My::Class8',
        metaclass_roles           => ['Role::Bar'],
        attribute_metaclass_roles => ['Role::Bar'],
    );

    extends 'My::Class';
}

{
    ok( My::Class8->meta()->meta()->does_role('Role::Bar'),
        q{apply Role::Bar My::Class8->meta() before extends} );
    ok( My::Class8->meta()->meta()->does_role('Role::Foo'),
        q{... and My::Class8->meta() does Role::Foo because My::Class8 extends My::Class} );
    ok( My::Class8->meta()->attribute_metaclass->meta()->does_role('Role::Bar'),
        q{apply Role::Bar to My::Class8->meta()->attribute_metaclass before extends} );
    ok( My::Class8->meta()->attribute_metaclass->meta()->does_role('Role::Foo'),
        q{... and My::Class8->meta()->attribute_metaclass does Role::Foo because My::Class8 extends My::Class} );
}


{
    package My::Class9;
    use Moose;

    Moose::Util::MetaRole::apply_metaclass_roles(
        for_class                 => 'My::Class9',
        attribute_metaclass_roles => ['Role::Bar'],
    );

    extends 'My::Class';
}

{
    ok( My::Class9->meta()->meta()->does_role('Role::Foo'),
        q{... and My::Class9->meta() does Role::Foo because My::Class9 extends My::Class} );
    ok( My::Class9->meta()->attribute_metaclass->meta()->does_role('Role::Bar'),
        q{apply Role::Bar to My::Class9->meta()->attribute_metaclass before extends} );
    ok( My::Class9->meta()->attribute_metaclass->meta()->does_role('Role::Foo'),
        q{... and My::Class9->meta()->attribute_metaclass does Role::Foo because My::Class9 extends My::Class} );
}

# This tests applying meta roles to a metaclass's metaclass. This is
# completely insane, but is exactly what happens with
# Fey::Meta::Class::Table. It's a subclass of Moose::Meta::Class
# itself, and then it _uses_ MooseX::ClassAttribute, so the metaclass
# for Fey::Meta::Class::Table does a role.
#
# At one point this caused a metaclass incompatibility error down
# below, when we applied roles to the metaclass of My::Class10. It's
# all madness but as long as the tests pass we're happy.
{
    package My::Meta::Class2;
    use Moose;
    extends 'Moose::Meta::Class';

    Moose::Util::MetaRole::apply_metaclass_roles(
        for_class       => 'My::Meta::Class2',
        metaclass_roles => ['Role::Foo'],
    );
}

{
    package My::Object;
    use Moose;
    extends 'Moose::Object';
}

{
    package My::Meta2;

    use Moose::Exporter;
    Moose::Exporter->setup_import_methods( also => 'Moose' );

    sub init_meta {
        shift;
        my %p = @_;

        Moose->init_meta(
            %p,
            metaclass  => 'My::Meta::Class2',
            base_class => 'My::Object',
        );
    }
}

{
    package My::Class10;
    My::Meta2->import;

    Moose::Util::MetaRole::apply_metaclass_roles(
        for_class       => 'My::Class10',
        metaclass_roles => ['Role::Bar'],
    );
}

{
    ok( My::Class10->meta()->meta()->meta()->does_role('Role::Foo'),
        q{My::Class10->meta()->meta() does Role::Foo } );
    ok( My::Class10->meta()->meta()->does_role('Role::Bar'),
        q{My::Class10->meta()->meta() does Role::Bar } );
    ok( My::Class10->meta()->isa('My::Meta::Class2'),
        q{... and My::Class10->meta still isa(My::Meta::Class2)} );
    ok( My::Class10->isa('My::Object'),
        q{... and My::Class10 still isa(My::Object)} );
}

{
    package My::Constructor;

    use base 'Moose::Meta::Method::Constructor';
}

{
    package My::Class11;

    use Moose;

    __PACKAGE__->meta->constructor_class('My::Constructor');

    Moose::Util::MetaRole::apply_metaclass_roles(
        for_class       => 'My::Class11',
        metaclass_roles => ['Role::Foo'],
    );
}

{
    ok( My::Class11->meta()->meta()->does_role('Role::Foo'),
        q{My::Class11->meta()->meta() does Role::Foo } );
    is( My::Class11->meta()->constructor_class, 'My::Constructor',
        q{... and explicitly set constructor_class value is unchanged)} );
}

{
    package ExportsMoose;

    Moose::Exporter->setup_import_methods(
        also        => 'Moose',
    );

    sub init_meta {
        shift;
        my %p = @_;
        Moose->init_meta(%p);
        return Moose::Util::MetaRole::apply_metaclass_roles(
            for_class       => $p{for_class},
            # Causes us to recurse through init_meta, as we have to
            # load MyMetaclassRole from disk.
           metaclass_roles => [qw/MyMetaclassRole/],
        );
    }
}

lives_ok {
    package UsesExportedMoose;
    ExportsMoose->import;
} 'import module which loads a role from disk during init_meta';

{
    package Foo::Meta::Role;

    use Moose::Role;
}
{
    package Foo::Role;

    Moose::Exporter->setup_import_methods(
        also        => 'Moose::Role',
    );

    sub init_meta {
        shift;
        my %p = @_;
        Moose::Role->init_meta(%p);
        return Moose::Util::MetaRole::apply_metaclass_roles(
            for_class              => $p{for_class},
            method_metaclass_roles => [ 'Foo::Meta::Role', ],
        );
    }
}
{
    package Role::Baz;

    Foo::Role->import;

    sub bla {}
}
{
    package My::Class12;

    use Moose;

    with( 'Role::Baz' );
}
{
    ok(
        My::Class12->meta->does_role( 'Role::Baz' ),
        'role applied'
    );
    my $method = My::Class12->meta->get_method( 'bla' );
    ok(
        $method->meta->does_role( 'Foo::Meta::Role' ),
        'method_metaclass_role applied'
    );
}

{
    package Parent;
    use Moose;

    Moose::Util::MetaRole::apply_metaclass_roles(
        for_class               => __PACKAGE__,
        constructor_class_roles => ['Role::Foo'],
    );
}

{
    package Child;

    use Moose;
    extends 'Parent';
}

{
    ok(
        Parent->meta->constructor_class->meta->can('does_role')
            && Parent->meta->constructor_class->meta->does_role('Role::Foo'),
        'Parent constructor class has metarole from Parent'
    );

TODO:
    {
        local $TODO
            = 'Moose does not see that the child differs from the parent because it only checks the class and instance metaclasses do determine compatibility';
        ok(
            Child->meta->constructor_class->meta->can('does_role')
                && Child->meta->constructor_class->meta->does_role(
                'Role::Foo'),
            'Child constructor class has metarole from Parent'
        );
    }
}<|MERGE_RESOLUTION|>--- conflicted
+++ resolved
@@ -5,18 +5,14 @@
 
 use lib 't/lib', 'lib';
 
-<<<<<<< HEAD
 use Test::More;
-=======
-use Test::More tests => 91;
->>>>>>> 2cc69b87
 use Test::Exception;
 
 use Moose::Util::MetaRole;
 
 use MetaTest;
 
-skip_all_meta 89;
+skip_all_meta 91;
 
 
 {
