--- conflicted
+++ resolved
@@ -1,6 +1,5 @@
 Revision history for Perl extension Moose
 
-<<<<<<< HEAD
 0.5x
     !! This release has an incompatible change regarding !!
        how roles add methods to a class !!
@@ -19,8 +18,7 @@
     * Moose::Meta::Attribute
       - Delegation methods now have their own method class. (Dave
         Rolsky)
-=======
-0.58
+
     * Moose::Exporter
     * Moose
       - Moose::Exporter will no longer remove a subroutine that the
@@ -30,8 +28,8 @@
         functions for your own use, so we err on the safe side and
         always keep them. (Dave Rolsky)
         - added tests for this (rafl)
->>>>>>> 924c3670
-
+
+<<<< 122127346164625
 0.57 Wed September 3, 2008
     * Moose::Intro
       - A new bit of doc intended to introduce folks familiar with
