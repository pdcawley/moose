--- conflicted
+++ resolved
@@ -5,7 +5,6 @@
       - Passing "-traits" when loading Moose caused the Moose.pm
         exports to be broken. Reported by t0m. (Dave Rolsky)
         - Tests for this bug. (t0m)
-<<<<<<< HEAD
     * Moose::Util::TypeConstraint
       - restored code to properly parameterize type constraints using the new
         ->parameterize method.
@@ -27,8 +26,6 @@
       - test to make sure the new parameterize method works.
     * /t/040_type_constraints/030-class_subtypes.t
       - test to make sure we can properly subclass Moose::Meta::TypeConstraint
-=======
-    
     * Moose::Util
       - Change resolve_metaclass alias to use the new
         load_first_existing_class function. This makes it a lot
@@ -37,13 +34,11 @@
         of magnitude speedup to things which repeatedly call the
         Moose::Meta::Attribute->does method, notably MooseX::Storage
         (t0m)
-
     * Moose::Util::TypeConstraints
       - Put back the changes for parameterized constraints that
         shouldn't have been removed in 0.59. We still cannot parse
         them, but MooseX modules can create them in some other
         way. See the 0.58 changes for more details. (jnapiorkowski)
->>>>>>> f5bc97e5
 
 0.59 Tue October 14, 2008
     * Moose
